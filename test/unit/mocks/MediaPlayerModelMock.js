/**
 * The copyright in this software is being made available under the BSD License,
 * included below. This software may be subject to other third party and contributor
 * rights, including patent rights, and no such rights are granted under this license.
 *
 * Copyright (c) 2013, Dash Industry Forum.
 * All rights reserved.
 *
 * Redistribution and use in source and binary forms, with or without modification,
 * are permitted provided that the following conditions are met:
 *  * Redistributions of source code must retain the above copyright notice, this
 *  list of conditions and the following disclaimer.
 *  * Redistributions in binary form must reproduce the above copyright notice,
 *  this list of conditions and the following disclaimer in the documentation and/or
 *  other materials provided with the distribution.
 *  * Neither the name of Dash Industry Forum nor the names of its
 *  contributors may be used to endorse or promote products derived from this software
 *  without specific prior written permission.
 *
 *  THIS SOFTWARE IS PROVIDED BY THE COPYRIGHT HOLDERS AND CONTRIBUTORS AS IS AND ANY
 *  EXPRESS OR IMPLIED WARRANTIES, INCLUDING, BUT NOT LIMITED TO, THE IMPLIED
 *  WARRANTIES OF MERCHANTABILITY AND FITNESS FOR A PARTICULAR PURPOSE ARE DISCLAIMED.
 *  IN NO EVENT SHALL THE COPYRIGHT HOLDER OR CONTRIBUTORS BE LIABLE FOR ANY DIRECT,
 *  INDIRECT, INCIDENTAL, SPECIAL, EXEMPLARY, OR CONSEQUENTIAL DAMAGES (INCLUDING, BUT
 *  NOT LIMITED TO, PROCUREMENT OF SUBSTITUTE GOODS OR SERVICES; LOSS OF USE, DATA, OR
 *  PROFITS; OR BUSINESS INTERRUPTION) HOWEVER CAUSED AND ON ANY THEORY OF LIABILITY,
 *  WHETHER IN CONTRACT, STRICT LIABILITY, OR TORT (INCLUDING NEGLIGENCE OR OTHERWISE)
 *  ARISING IN ANY WAY OUT OF THE USE OF THIS SOFTWARE, EVEN IF ADVISED OF THE
 *  POSSIBILITY OF SUCH DAMAGE.
 */
import {
    HTTPRequest
}
from '../../../src/streaming/vo/metrics/HTTPRequest';
import Constants from '../../../src/streaming/constants/Constants';

const DEFAULT_UTC_TIMING_SOURCE = {
    scheme: 'urn:mpeg:dash:utc:http-xsdate:2014',
    value: 'http://time.akamai.com/?iso'
};
const LIVE_DELAY_FRAGMENT_COUNT = 4;

const DEFAULT_LOCAL_STORAGE_BITRATE_EXPIRATION = 360000;
const DEFAULT_LOCAL_STORAGE_MEDIA_SETTINGS_EXPIRATION = 360000;

const BANDWIDTH_SAFETY_FACTOR = 0.9;
const ABANDON_LOAD_TIMEOUT = 10000;

const BUFFER_TO_KEEP = 20;
const BUFFER_PRUNING_INTERVAL = 10;
const DEFAULT_MIN_BUFFER_TIME = 12;
const DEFAULT_MIN_BUFFER_TIME_FAST_SWITCH = 20;
const BUFFER_TIME_AT_TOP_QUALITY = 30;
const BUFFER_TIME_AT_TOP_QUALITY_LONG_FORM = 60;
const LONG_FORM_CONTENT_DURATION_THRESHOLD = 600;
const SEGMENT_OVERLAP_TOLERANCE_TIME = 0.05;

const FRAGMENT_RETRY_ATTEMPTS = 3;
const FRAGMENT_RETRY_INTERVAL = 1000;

const MANIFEST_RETRY_ATTEMPTS = 3;
const MANIFEST_RETRY_INTERVAL = 500;

const XLINK_RETRY_ATTEMPTS = 1;
const XLINK_RETRY_INTERVAL = 500;

//This value influences the startup time for live (in ms).
const WALLCLOCK_TIME_UPDATE_INTERVAL = 50;

const DEFAULT_XHR_WITH_CREDENTIALS = false;

const CACHE_LOAD_THRESHOLD_VIDEO = 50;
const CACHE_LOAD_THRESHOLD_AUDIO = 5;

const SMALL_GAP_LIMIT = 0.8;

const MANIFEST_UPDATE_RETRY_INTERVAL = 100;

class MediaPlayerModelMock {

    // Constants
    static get DEFAULT_UTC_TIMING_SOURCE() {
        return DEFAULT_UTC_TIMING_SOURCE;
    }

    static get LIVE_DELAY_FRAGMENT_COUNT() {
        return LIVE_DELAY_FRAGMENT_COUNT;
    }

    static get DEFAULT_LOCAL_STORAGE_BITRATE_EXPIRATION() {
        return DEFAULT_LOCAL_STORAGE_BITRATE_EXPIRATION;
    }

    static get DEFAULT_LOCAL_STORAGE_MEDIA_SETTINGS_EXPIRATION() {
        return DEFAULT_LOCAL_STORAGE_MEDIA_SETTINGS_EXPIRATION;
    }

    static get BANDWIDTH_SAFETY_FACTOR() {
        return BANDWIDTH_SAFETY_FACTOR;
    }

    static get BUFFER_TO_KEEP() {
        return BUFFER_TO_KEEP;
    }

    static get BUFFER_PRUNING_INTERVAL() {
        return BUFFER_PRUNING_INTERVAL;
    }

    static get DEFAULT_MIN_BUFFER_TIME() {
        return DEFAULT_MIN_BUFFER_TIME;
    }

    static get DEFAULT_MIN_BUFFER_TIME_FAST_SWITCH() {
        return DEFAULT_MIN_BUFFER_TIME_FAST_SWITCH;
    }

    static get BUFFER_TIME_AT_TOP_QUALITY() {
        return BUFFER_TIME_AT_TOP_QUALITY;
    }

    static get BUFFER_TIME_AT_TOP_QUALITY_LONG_FORM() {
        return BUFFER_TIME_AT_TOP_QUALITY_LONG_FORM;
    }

    static get LONG_FORM_CONTENT_DURATION_THRESHOLD() {
        return LONG_FORM_CONTENT_DURATION_THRESHOLD;
    }

    static get FRAGMENT_RETRY_ATTEMPTS() {
        return FRAGMENT_RETRY_ATTEMPTS;
    }

    static get FRAGMENT_RETRY_INTERVAL() {
        return FRAGMENT_RETRY_INTERVAL;
    }

    static get MANIFEST_RETRY_ATTEMPTS() {
        return MANIFEST_RETRY_ATTEMPTS;
    }

    static get MANIFEST_RETRY_INTERVAL() {
        return MANIFEST_RETRY_INTERVAL;
    }

    static get MANIFEST_UPDATE_RETRY_INTERVAL() {
        return MANIFEST_UPDATE_RETRY_INTERVAL;
    }

    static get XLINK_RETRY_ATTEMPTS() {
        return XLINK_RETRY_ATTEMPTS;
    }

    static get XLINK_RETRY_INTERVAL() {
        return XLINK_RETRY_INTERVAL;
    }

    static get WALLCLOCK_TIME_UPDATE_INTERVAL() {
        return WALLCLOCK_TIME_UPDATE_INTERVAL;
    }
    static get DEFAULT_XHR_WITH_CREDENTIALS() {
        return DEFAULT_XHR_WITH_CREDENTIALS;
    }

    constructor() {
        this.setup();
    }

    setup() {
        this.UTCTimingSources = [];
        this.useSuggestedPresentationDelay = false;
        this.useManifestDateHeaderTimeSource = true;
        this.scheduleWhilePaused = true;
        this.useDefaultABRRules = true;
        this.fastSwitchEnabled = false;
        this.lastBitrateCachingInfo = {
            enabled: true,
            ttl: DEFAULT_LOCAL_STORAGE_BITRATE_EXPIRATION
        };
        this.lastMediaSettingsCachingInfo = {
            enabled: true,
            ttl: DEFAULT_LOCAL_STORAGE_MEDIA_SETTINGS_EXPIRATION
        };
        this.liveDelayFragmentCount = LIVE_DELAY_FRAGMENT_COUNT;
        this.liveDelay = undefined; // Explicitly state that default is undefined
        this.bufferToKeep = BUFFER_TO_KEEP;
        this.bufferPruningInterval = BUFFER_PRUNING_INTERVAL;
        this.stableBufferTime = NaN;
        this.bufferTimeAtTopQuality = BUFFER_TIME_AT_TOP_QUALITY;
        this.bufferTimeAtTopQualityLongForm = BUFFER_TIME_AT_TOP_QUALITY_LONG_FORM;
        this.longFormContentDurationThreshold = LONG_FORM_CONTENT_DURATION_THRESHOLD;
        this.segmentOverlapToleranceTime = SEGMENT_OVERLAP_TOLERANCE_TIME;
        this.bandwidthSafetyFactor = BANDWIDTH_SAFETY_FACTOR;
        this.abandonLoadTimeout = ABANDON_LOAD_TIMEOUT;
        this.wallclockTimeUpdateInterval = WALLCLOCK_TIME_UPDATE_INTERVAL;
        this.xhrWithCredentials = {
            default: DEFAULT_XHR_WITH_CREDENTIALS
        };
        this.customABRRule = [];

        this.retryAttempts = {
            [HTTPRequest.MPD_TYPE]: MANIFEST_RETRY_ATTEMPTS, [HTTPRequest.XLINK_EXPANSION_TYPE]: XLINK_RETRY_ATTEMPTS, [HTTPRequest.MEDIA_SEGMENT_TYPE]: FRAGMENT_RETRY_ATTEMPTS, [HTTPRequest.INIT_SEGMENT_TYPE]: FRAGMENT_RETRY_ATTEMPTS, [HTTPRequest.BITSTREAM_SWITCHING_SEGMENT_TYPE]: FRAGMENT_RETRY_ATTEMPTS, [HTTPRequest.INDEX_SEGMENT_TYPE]: FRAGMENT_RETRY_ATTEMPTS, [HTTPRequest.OTHER_TYPE]: FRAGMENT_RETRY_ATTEMPTS
        };

        this.retryIntervals = {
            [HTTPRequest.MPD_TYPE]: MANIFEST_RETRY_INTERVAL, [HTTPRequest.XLINK_EXPANSION_TYPE]: XLINK_RETRY_INTERVAL, [HTTPRequest.MEDIA_SEGMENT_TYPE]: FRAGMENT_RETRY_INTERVAL, [HTTPRequest.INIT_SEGMENT_TYPE]: FRAGMENT_RETRY_INTERVAL, [HTTPRequest.BITSTREAM_SWITCHING_SEGMENT_TYPE]: FRAGMENT_RETRY_INTERVAL, [HTTPRequest.INDEX_SEGMENT_TYPE]: FRAGMENT_RETRY_INTERVAL, [HTTPRequest.OTHER_TYPE]: FRAGMENT_RETRY_INTERVAL
        };

        this.cacheLoadThresholds = {};
        this.cacheLoadThresholds[Constants.VIDEO] = CACHE_LOAD_THRESHOLD_VIDEO;
        this.cacheLoadThresholds[Constants.AUDIO] = CACHE_LOAD_THRESHOLD_AUDIO;
        this.jumpGaps = false;
        this.smallGapLimit = SMALL_GAP_LIMIT;
<<<<<<< HEAD
        this.lowLatencyEnabled = false;
=======
        this.manifestUpdateRetryInterval = MANIFEST_UPDATE_RETRY_INTERVAL;
>>>>>>> 85861689
    }

    //TODO Should we use Object.define to have setters/getters? makes more readable code on other side.

    setUseDefaultABRRules(value) {
        this.useDefaultABRRules = value;
    }

    getUseDefaultABRRules() {
        return this.useDefaultABRRules;
    }

    findABRCustomRule(rulename) {
        let i;
        for (i = 0; i < this.customABRRule.length; i++) {
            if (this.customABRRule[i].rulename === rulename) {
                return i;
            }
        }
        return -1;
    }

    getABRCustomRules() {
        return this.customABRRule;
    }

    addABRCustomRule(type, rulename, rule) {

        let index = this.findABRCustomRule(rulename);
        if (index === -1) {
            // add rule
            this.customABRRule.push({
                type: type,
                rulename: rulename,
                rule: rule
            });
        } else {
            // update rule
            this.customABRRule[index].type = type;
            this.customABRRule[index].rule = rule;
        }
    }

    removeABRCustomRule(rulename) {
        let index = this.findABRCustomRule(rulename);
        if (index !== -1) {
            // remove rule
            this.customABRRule.splice(index, 1);
        }
    }

    removeAllABRCustomRule() {
        this.customABRRule = [];
    }

    setBandwidthSafetyFactor(value) {
        this.bandwidthSafetyFactor = value;
    }

    getBandwidthSafetyFactor() {
        return this.bandwidthSafetyFactor;
    }

    setAbandonLoadTimeout(value) {
        this.abandonLoadTimeout = value;
    }

    getAbandonLoadTimeout() {
        return this.abandonLoadTimeout;
    }

    setStableBufferTime(value) {
        this.stableBufferTime = value;
    }

    getStableBufferTime() {
        return !isNaN(this.stableBufferTime) ? this.stableBufferTime : this.fastSwitchEnabled ? DEFAULT_MIN_BUFFER_TIME_FAST_SWITCH : DEFAULT_MIN_BUFFER_TIME;
    }

    setBufferTimeAtTopQuality(value) {
        this.bufferTimeAtTopQuality = value;
    }

    getBufferTimeAtTopQuality() {
        return this.bufferTimeAtTopQuality;
    }

    setBufferTimeAtTopQualityLongForm(value) {
        this.bufferTimeAtTopQualityLongForm = value;
    }

    getBufferTimeAtTopQualityLongForm() {
        return this.bufferTimeAtTopQualityLongForm;
    }

    setLongFormContentDurationThreshold(value) {
        this.longFormContentDurationThreshold = value;
    }

    getLongFormContentDurationThreshold() {
        return this.longFormContentDurationThreshold;
    }

    setSegmentOverlapToleranceTime(value) {
        this.segmentOverlapToleranceTime = value;
    }

    getSegmentOverlapToleranceTime() {
        return this.segmentOverlapToleranceTime;
    }

    setCacheLoadThresholdForType(type, value) {
        this.cacheLoadThresholds[type] = value;
    }

    getCacheLoadThresholdForType(type) {
        return this.cacheLoadThresholds[type];
    }

    setBufferToKeep(value) {
        this.bufferToKeep = value;
    }

    getBufferToKeep() {
        return this.bufferToKeep;
    }

    setLastBitrateCachingInfo(enable, ttl) {
        this.lastBitrateCachingInfo.enabled = enable;
        if (ttl !== undefined && !isNaN(ttl) && typeof (ttl) === 'number') {
            this.lastBitrateCachingInfo.ttl = ttl;
        }
    }

    getLastBitrateCachingInfo() {
        return this.lastBitrateCachingInfo;
    }

    setLastMediaSettingsCachingInfo(enable, ttl) {
        this.lastMediaSettingsCachingInfo.enabled = enable;
        if (ttl !== undefined && !isNaN(ttl) && typeof (ttl) === 'number') {
            this.lastMediaSettingsCachingInfo.ttl = ttl;
        }
    }

    getLastMediaSettingsCachingInfo() {
        return this.lastMediaSettingsCachingInfo;
    }

    setBufferPruningInterval(value) {
        this.bufferPruningInterval = value;
    }

    getBufferPruningInterval() {
        return this.bufferPruningInterval;
    }

    setFragmentRetryAttempts(value) {
        this.retryAttempts[HTTPRequest.MEDIA_SEGMENT_TYPE] = value;
    }

    setManifestRetryAttempts(value) {
        this.retryAttempts[HTTPRequest.MPD_TYPE] = value;
    }

    setRetryAttemptsForType(type, value) {
        this.retryAttempts[type] = value;
    }

    getFragmentRetryAttempts() {
        return this.retryAttempts[HTTPRequest.MEDIA_SEGMENT_TYPE];
    }

    getManifestRetryAttempts() {
        return this.retryAttempts[HTTPRequest.MPD_TYPE];
    }

    getRetryAttemptsForType(type) {
        return this.retryAttempts[type];
    }

    setFragmentRetryInterval(value) {
        this.retryIntervals[HTTPRequest.MEDIA_SEGMENT_TYPE] = value;
    }

    setManifestRetryInterval(value) {
        this.retryIntervals[HTTPRequest.MPD_TYPE] = value;
    }

    setRetryIntervalForType(type, value) {
        this.retryIntervals[type] = value;
    }

    getFragmentRetryInterval() {
        return this.retryIntervals[HTTPRequest.MEDIA_SEGMENT_TYPE];
    }

    getManifestRetryInterval() {
        return this.retryIntervals[HTTPRequest.MPD_TYPE];
    }

    getRetryIntervalForType(type) {
        return this.retryIntervals[type];
    }

    setWallclockTimeUpdateInterval(value) {
        this.wallclockTimeUpdateInterval = value;
    }

    getWallclockTimeUpdateInterval() {
        return this.wallclockTimeUpdateInterval;
    }

    setScheduleWhilePaused(value) {
        this.scheduleWhilePaused = value;
    }

    getScheduleWhilePaused() {
        return this.scheduleWhilePaused;
    }

    setLiveDelayFragmentCount(value) {
        this.liveDelayFragmentCount = value;
    }

    setLiveDelay(value) {
        this.liveDelay = value;
    }

    getLiveDelayFragmentCount() {
        return this.liveDelayFragmentCount;
    }

    getLiveDelay() {
        return this.liveDelay;
    }

    setUseManifestDateHeaderTimeSource(value) {
        this.useManifestDateHeaderTimeSource = value;
    }

    getUseManifestDateHeaderTimeSource() {
        return this.useManifestDateHeaderTimeSource;
    }

    setUseSuggestedPresentationDelay(value) {
        this.useSuggestedPresentationDelay = value;
    }

    getUseSuggestedPresentationDelay() {
        return this.useSuggestedPresentationDelay;
    }

    setUTCTimingSources(value) {
        this.UTCTimingSources = value;
    }

    getUTCTimingSources() {
        return this.UTCTimingSources;
    }

    setXHRWithCredentialsForType(type, value) {
        if (!type) {
            Object.keys(this.xhrWithCredentials).forEach(key => {
                this.setXHRWithCredentialsForType(key, value);
            });
        } else {
            this.xhrWithCredentials[type] = !!value;
        }
    }

    getXHRWithCredentialsForType(type) {
        const useCreds = this.xhrWithCredentials[type];

        if (useCreds === undefined) {
            return this.xhrWithCredentials.default;
        }

        return useCreds;
    }

    getFastSwitchEnabled() {
        return this.fastSwitchEnabled;
    }

    setFastSwitchEnabled(value) {
        this.fastSwitchEnabled = value;
    }

    setJumpGaps(value) {
        this.jumpGaps = value;
    }

    getJumpGaps() {
        return this.jumpGaps;
    }

    setManifestUpdateRetryInterval(value) {
        this.manifestUpdateRetryInterval = value;
    }

    getManifestUpdateRetryInterval() {
        return this.manifestUpdateRetryInterval;
    }

    setSmallGapLimit(value) {
        this.smallGapLimit = value;
    }

    getSmallGapLimit() {
        return this.smallGapLimit;
    }

    setLowLatencyEnabled(value) {
        this.lowLatencyEnabled = value;
    }

    getLowLatencyEnabled() {
        return this.lowLatencyEnabled;
    }

    reset() {
        this.setup();
    }
}

export default MediaPlayerModelMock;<|MERGE_RESOLUTION|>--- conflicted
+++ resolved
@@ -211,11 +211,8 @@
         this.cacheLoadThresholds[Constants.AUDIO] = CACHE_LOAD_THRESHOLD_AUDIO;
         this.jumpGaps = false;
         this.smallGapLimit = SMALL_GAP_LIMIT;
-<<<<<<< HEAD
         this.lowLatencyEnabled = false;
-=======
         this.manifestUpdateRetryInterval = MANIFEST_UPDATE_RETRY_INTERVAL;
->>>>>>> 85861689
     }
 
     //TODO Should we use Object.define to have setters/getters? makes more readable code on other side.
