<!DOCTYPE html>
<html ng-app="DashPlayer" lang="en">
<head>
    <meta charset="utf-8"/>
    <title>Dash JavaScript Player</title>
    <meta name="description" content="" />
    <link rel="icon" type="image/png" href="http://dashpg.com/w/2012/09/dashif.ico" />
    <meta name="viewport" content="width=device-width, height=device-height, user-scalable=no">

    <link rel="stylesheet" href="app/lib/bootstrap/css/bootstrap.min.css">
    <link rel="stylesheet" href="app/lib/bootstrap/css/bootstrap-glyphicons.css">
    <link rel="stylesheet" href="app/lib/angular.treeview/css/angular.treeview.css">
    <link rel="stylesheet" href="app/css/main.css">

    <!-- http://jquery.com/ -->
    <script src="app/lib/jquery/jquery-1.10.2.min.js"></script>

    <!-- http://angularjs.org/ -->
    <script src="app/lib/angular/angular.min.js"></script>
    <script src="app/lib/angular/angular-resource.min.js"></script>

    <!-- http://getbootstrap.com/ -->
    <script src="app/lib/bootstrap/js/bootstrap.min.js"></script>

    <!-- https://github.com/kriskowal/q -->
    <script src="app/lib/q.js"></script>

    <!-- https://github.com/creynders/dijon-framework -->
    <script src="app/lib/dijon.js"></script>

    <!-- http://bannister.us/weblog/2007/06/09/simple-base64-encodedecode-javascript/ -->
    <script src="app/lib/base64.js"></script>

    <!-- Misc Libs -->
    <script src="app/lib/xml2json.js"></script>
    <script src="app/lib/objectiron.js"></script>
    <script src="app/lib/long.js"></script>
    <script src="app/lib/Math.js"></script>

    <!-- http://www.flotcharts.org/ -->
    <script src="app/lib/flot/jquery.flot.js"></script>

    <!-- https://github.com/eu81273/angular.treeview -->
    <script src="app/lib/angular.treeview/angular.treeview.min.js"></script>

    <!-- Player -->
    <script src="app/js/streaming/MediaPlayer.js"></script>
    <script src="app/js/streaming/Context.js"></script>
    <script src="app/js/streaming/ErrorHandler.js"></script>
    <script src="app/js/streaming/Capabilities.js"></script>
    <script src="app/js/streaming/EventBus.js"></script>
    <script src="app/js/streaming/Debug.js"></script>
    <script src="app/js/streaming/VideoModel.js"></script>
    <script src="app/js/streaming/vo/SegmentRequest.js"></script>
    <script src="app/js/streaming/ManifestLoader.js"></script>
    <script src="app/js/streaming/ManifestUpdater.js"></script>
    <script src="app/js/streaming/ManifestModel.js"></script>
    <script src="app/js/streaming/MediaSourceExtensions.js"></script>
    <script src="app/js/streaming/SourceBufferExtensions.js"></script>
    <script src="app/js/streaming/VideoModelExtensions.js"></script>
    <script src="app/js/streaming/BufferExtensions.js"></script>
    <script src="app/js/streaming/FragmentController.js"></script>
    <script src="app/js/streaming/AbrController.js"></script>
    <script src="app/js/streaming/FragmentLoader.js"></script>
    <script src="app/js/streaming/FragmentModel.js"></script>
    <script src="app/js/streaming/StreamController.js"></script>
    <script src="app/js/streaming/RequestScheduler.js"></script>
    <script src="app/js/streaming/SchedulerExtensions.js"></script>
    <script src="app/js/streaming/SchedulerModel.js"></script>
    <script src="app/js/streaming/Stream.js"></script>
    <script src="app/js/streaming/BufferController.js"></script>
    <script src="app/js/streaming/ProtectionModel.js"></script>
    <script src="app/js/streaming/ProtectionController.js"></script>
    <script src="app/js/streaming/ProtectionExtensions.js"></script>
    <script src="app/js/streaming/rules/SwitchRequest.js"></script>
    <script src="app/js/streaming/rules/DownloadRatioRule.js"></script>
    <script src="app/js/streaming/rules/InsufficientBufferRule.js"></script>
    <script src="app/js/streaming/rules/LimitSwitchesRule.js"></script>
    <script src="app/js/streaming/rules/BaseRulesCollection.js"></script>

    <!--Captioning-->
    <script src="app/js/streaming/captioning/VTTParser.js"></script>
    <script src="app/js/streaming/captioning/TextTrackExtensions.js"></script>
    <script src="app/js/streaming/captioning/TextVTTSourceBuffer.js"></script>
    <script src="app/js/streaming/captioning/TextController.js"></script>

    <!-- Metrics -->
    <script src="app/js/streaming/vo/MetricsList.js"></script>
    <script src="app/js/streaming/MetricsModel.js"></script>
    <script src="app/js/streaming/vo/metrics/BufferLevel.js"></script>
    <script src="app/js/streaming/vo/metrics/HTTPRequest.js"></script>
    <script src="app/js/streaming/vo/metrics/PlayList.js"></script>
    <script src="app/js/streaming/vo/metrics/RepresentationSwitch.js"></script>
    <script src="app/js/streaming/vo/metrics/TCPConnection.js"></script>
    <script src="app/js/streaming/vo/metrics/DroppedFrames.js"></script>

    <!-- Dash -->
    <script src="app/js/dash/Dash.js"></script>
    <script src="app/js/dash/DashContext.js"></script>
    <script src="app/js/dash/vo/Mpd.js"></script>
    <script src="app/js/dash/vo/Period.js"></script>
    <script src="app/js/dash/vo/AdaptationSet.js"></script>
    <script src="app/js/dash/vo/Representation.js"></script>
    <script src="app/js/dash/vo/Segment.js"></script>
    <script src="app/js/dash/DashParser.js"></script>
    <script src="app/js/dash/DashHandler.js"></script>
    <script src="app/js/dash/BaseURLExtensions.js"></script>
    <script src="app/js/dash/FragmentExtensions.js"></script>
    <script src="app/js/dash/DashManifestExtensions.js"></script>
    <script src="app/js/dash/DashMetricsExtensions.js"></script>
    <script src="app/js/dash/TimelineConverter.js"></script>

    <!-- App -->
    <script src="app/metrics.js"></script>
    <script src="app/main.js"></script>
</head>
<body ng-controller="DashController">
    <div class="modal fade" id="streamModal">
        <div class="modal-dialog">
            <div class="list-group modal-list">
                <a
                   ng-repeat="item in availableStreams"
                   href="#"
                   class="list-group-item"
                   ng-click="setStream(item)"
                   data-dismiss="modal"
                   ng-show="isStreamAvailable(item.browsers)">
                    {{item.name}}
                </a>
            </div>
        </div>
    </div>

    <div class="container">
        <div class="row title-header">
<<<<<<< HEAD
        <img
            id="ribbon"
            style="position: absolute; top: 0; right: 0; border: 0; width: 89px; height: 89px;"
            src="http://aral.github.com/fork-me-on-github-retina-ribbons/right-cerulean@2x.png"
            alt="Fork me on GitHub" usemap="#ribbonMap">
            <map name="ribbonMap"><area shape="poly" coords="0,0,89,89,89,60,40,0" href="https://github.com/Dash-Industry-Forum/dash.js"/></map>
=======
>>>>>>> a1d212f4
            <a href="http://dashif.org/" target="_blank"><img class="image" src="app/img/if.png"/></a>
            <span id="big-title">Reference Client</span>
            <span>{{version}}</span>

            <div class="github">
                <iframe
                    id="star-button"
                    src="http://ghbtns.com/github-btn.html?user=Dash-Industry-Forum&repo=dash.js&type=watch&count=true&size=large"
                    height="30"
                    width="170"
                    frameborder="0"
                    scrolling="0"
                    allowTransparency="true"
                    class="hidden-sm hidden-xs github-button">
                </iframe>
                <iframe
                    id="fork-button"
                    src="http://ghbtns.com/github-btn.html?user=Dash-Industry-Forum&repo=dash.js&type=fork&count=true&size=large"
                    height="30"
                    width="170"
                    frameborder="0"
                    scrolling="0"
                    allowTransparency="true github-button"
                    class="hidden-xs">
                </iframe>
            </div>
        </div>

        <div class="row">
            <div class="input-group">
                <div id="desktop-streams" class="input-group-btn">
                    <button type="button" class="btn btn-primary dropdown-toggle" data-toggle="dropdown">
                        Stream <span class="caret"></span>
                    </button>
                    <ul class="dropdown-menu">
                        <li
                            ng-repeat="item in availableStreams"
                            ng-click="setStream(item)"
                            ng-show="isStreamAvailable(item.browsers)">
                            <a>{{item.name}}</a>
                        </li>
                    </ul>
                </div>
                <div id="mobile-streams" class="input-group-btn">
                    <button type="button" class="btn btn-primary" data-toggle="modal" href="#streamModal">
                        Stream <span class="caret"></span>
                    </button>
                </div>
                <input type="text" class="form-control" placeholder="manifest" ng-model="selectedItem.url">
                <span class="input-group-btn">
                    <button class="btn btn-primary" type="button" ng-click="doLoad()">Load</button>
                </span>
            </div>
        </div>

        <div class="row">
            <div class="dash-video-player col-md-9">
                <video controls="true"></video>
            </div>
            <div class="col-md-3">
                <div class="panel">
                    <div class="panel-heading panel-top">
                        <span class="panel-title">ABR</span>
                        <div class="btn-group">
                            <button
                                type="button"
                                class="btn btn-default"
                                ng-class="{active:abrEnabled == false}"
                                ng-click="setAbrEnabled(false)">
                                <span>Off</span>
                            </button>
                            <button
                                type="button"
                                class="btn btn-default active"
                                ng-class="{active:abrEnabled == true}"
                                ng-click="setAbrEnabled(true)">
                                <span>On</span>
                            </button>
                        </div>
                    </div>
                </div>
                <div class="panel">
                    <div class="panel-heading panel-top">
                        <span class="panel-title">Video</span>
                        <div class="btn-group">
                            <button
                                type="button"
                                class="btn btn-default"
                                ng-click="abrDown('video')">
                                <span class="glyphicon glyphicon-minus"></span>
                            </button>
                            <button
                                type="button"
                                class="btn btn-default"
                                ng-click="abrUp('video')">
                                <span class="glyphicon glyphicon-plus"></span>
                            </button>
                        </div>
                    </div>
                    <div class="panel-body panel-stats">
                        <p class="text-warning">{{videoBitrate}} kbps</p>
                        <p class="text-primary">Rep Index: <span class="text-success">{{videoIndex}}</span><span class="text-warning">{{videoPendingIndex}}</span>/<span class="text-success">{{videoMaxIndex}}</span></p>
                        <p class="text-primary">Buffer Length: <span class="text-success">{{videoBufferLength}}</span></p>
                        <p class="text-primary">Latency: <span class="text-success">last {{videoRatioCount}} segments</span></p>
                        <p class="text-success" title="[low] < [average] < [high]">{{videoLatency}}</p>
                        <p class="text-primary">Download: <span class="text-success">last {{videoRatioCount}} segments</span></p>
                        <p class="text-success" title="[low] < [average] < [high]">{{videoDownload}}</p>
                        <p class="text-primary">Ratio: <span class="text-success">last {{videoRatioCount}} segments</span></p>
                        <p class="text-success" title="[low] < [average] < [high]">{{videoRatio}}</p>
                        <p class="text-primary">Dropped Frames: <span class="text-success">{{videoDroppedFrames}}</span></p>
                    </div>
                </div>
                <div class="panel">
                    <div class="panel-heading panel-top">
                        <span class="panel-title">Audio</span>
                        <div class="btn-group">
                            <button
                                type="button"
                                class="btn btn-default"
                                ng-click="abrDown('audio')">
                                <span class="glyphicon glyphicon-minus"></span>
                            </button>
                            <button
                                type="button"
                                class="btn btn-default"
                                ng-click="abrUp('audio')">
                                <span class="glyphicon glyphicon-plus"></span>
                            </button>
                        </div>
                    </div>
                    <div class="panel-body panel-stats">
                        <p class="text-warning">{{audioBitrate}} kbps</p>
                        <p class="text-primary">Rep Index: <span class="text-success">{{audioIndex}}</span><span class="text-warning">{{audioPendingIndex}}</span>/<span class="text-success">{{audioMaxIndex}}</span></p>
                        <p class="text-primary">Buffer Length: <span class="text-success">{{audioBufferLength}}</span></p>
                        <p class="text-primary">Latency: <span class="text-success">last {{audioLatencyCount}} segments</span></p>
                        <p class="text-success" title="[low] < [average] < [high]">{{audioLatency}}</p>
                        <p class="text-primary">Download: <span class="text-success">last {{audioDownloadCount}} segments</span></p>
                        <p class="text-success" title="[low] < [average] < [high]">{{audioDownload}}</p>
                        <p class="text-primary">Ratio: <span class="text-success">last {{audioRatioCount}} segments</span></p>
                        <p class="text-success" title="[low] < [average] < [high]">{{audioRatio}}</p>
                    </div>
                </div>
            </div>
        </div>

        <div class="row">
            <div class="panel">
                <div class="panel-heading panel-top">
                    <span class="panel-title">Charts</span>
                    <div class="btn-group">
                        <button
                            type="button"
                            class="btn btn-default"
                            ng-class="{active:showCharts == false}"
                            ng-click="setCharts(false)">
                            Hide
                        </button>
                        <button
                            type="button"
                            class="btn btn-default"
                            ng-class="{active:showCharts == true}"
                            ng-click="setCharts(true)">
                            Show
                        </button>
                    </div>
                </div>
                <div ng-switch on="showCharts">
                    <div class="panel-body panel-stats" ng-switch-when="true">
                        <chart ng-model="bufferData"></chart>
                    </div>
                </div>
            </div>
        </div>

        <div class="row">
            <div class="panel">
                <div class="panel-heading panel-top">
                    <span class="panel-title">Debug</span>
                    <div class="btn-group">
                        <button
                            type="button"
                            class="btn btn-default"
                            ng-class="{active:showDebug == false}"
                            ng-click="setDebug(false)">
                            Hide
                        </button>
                        <button
                            type="button"
                            class="btn btn-default"
                            ng-class="{active:showDebug == true}"
                            ng-click="setDebug(true)">
                            Show
                        </button>
                    </div>
                </div>
                <div ng-switch on="showDebug">
                    <div class="panel-body panel-stats" ng-switch-when="true">
                        <ul class="nav nav-tabs">
                            <li class="dropdown">
                                <a href="#" id="metricsDropdown" class="dropdown-toggle" data-toggle="dropdown">Metrics <b class="caret"></b></a>
                                <ul class="dropdown-menu" role="menu" aria-labelledby="metricsDropdown">
                                    <li><a href="#video-metrics" tabindex="-1" data-toggle="tab">Video</a></li>
                                    <li><a href="#audio-metrics" tabindex="-1" data-toggle="tab">Audio</a></li>
                                </ul>
                            </li>
                            <li><a href="#notes" data-toggle="tab">Release Notes</a></li>
                        </ul>
                        <div id="debugTabContent" class="tab-content">
                            <div class="tab-pane" id="video-metrics">
                                <button
                                    type="button"
                                    class="btn btn-default"
                                    ng-click="getVideoTreeMetrics()">
                                    Video - Update
                                </button>
                                <div
                                    class="tree"
                                    data-angular-treeview="true"
                                    data-tree-model="videoMetrics"
                                    data-node-label="text"
                                    data-node-children="items">
                                </div>
                            </div>
                            <div class="tab-pane" id="audio-metrics">
                                <button
                                    type="button"
                                    class="btn btn-default"
                                    ng-click="getAudioTreeMetrics()">
                                    Audio - Update
                                </button>
                                <div
                                    class="tree"
                                    data-angular-treeview="true"
                                    data-tree-model="audioMetrics"
                                    data-node-label="text"
                                    data-node-children="items">
                                </div>
                            </div>
                            <div class="tab-pane" id="notes">
                                <div ng-repeat="note in releaseNotes" class="note-box">
                                    <span><b>{{note.title}}</b></span><br/>
                                    <span ng-repeat="text in note.items">
                                        {{text}}<br/>
                                    </span>
                                </div>
                            </div>
                        </div>
                    </div>
                </div>
            </div>
        </div>
    </div>

    <div class="footer-area">
        <div class="container">
            <div class="row">
                <div class="compat-box col-md-5">
                    <h3>Compatibility Notes:</h3>
                    <ul class="list-group">
                        <li class="list-group-item"><a href="https://github.com/Dash-Industry-Forum/dash.js">This project can be forked on GitHub.</a></li>
                        <li class="list-group-item">Use your browser's JavaScript console to view detailed information about stream playback.</li>
                        <li class="list-group-item"><a href="baseline.html">See a base implementation here.</a></li>
                        <li class="list-group-item">A browser that supports MSE (Media Source Extensions) is required.</li>
                        <li class="list-group-item">As of 8/30/13, Desktop Chrome, Desktop Internet Explorer 11, and Mobile Chrome Beta for Android are the only browsers supported.</li>
                        <li class="list-group-item">Use the most up-to-date version of your browser for the best compatibility.</li>
                        <li class="list-group-item">Many of the streams in the dropdown box (with ?version=all) only work in the developer channel or Canary version of Chrome.</li>
                        <li class="list-group-item"><a href="index.html?version=stable">Stable Chrome Streams</a></li>
                        <li class="list-group-item"><a href="index.html?version=beta">Beta Chrome Streams</a></li>
                        <li class="list-group-item"><a href="index.html?version=dev">Dev Chrome Streams</a></li>
                        <li class="list-group-item"><a href="index.html?version=canary">Canary Chrome Streams</a></li>
                        <li class="list-group-item"><a href="index.html?version=explorer">Internet Explorer 11 Streams</a></li>
                    </ul>
                </div>
                <div class="col-md-3">
                    <h3 class="footer-text">Player Libraries:</h3>
                    <a
                        ng-repeat="item in playerLibraries"
                        class="footer-text"
                        href="{{item.link}}"
                        target="_blank">
                        {{item.name}}
                    </a>
                    <h3 class="footer-text">Showcase Libraries:</h3>
                    <a
                        ng-repeat="item in showcaseLibraries"
                        class="footer-text"
                        href="{{item.link}}"
                        target="_blank">
                        {{item.name}}
                    </a>
                </div>
                <div class="col-md-4">
                    <h3 class="footer-text">Contributors:</h3>
                    <a
                        ng-repeat="item in contributors"
                        class="footer-text"
                        href="{{item.link}}"
                        target="_blank">
                        <img ng-show="hasLogo(item)" ng-src="{{item.logo}}" alt="{{item.link}}"/>
                        <span class="contributor" ng-show="!hasLogo(item)">{{item.name}}</span>
                    </a>
                </div>
            </div>
        </div>
    </div>
</body>
</html><|MERGE_RESOLUTION|>--- conflicted
+++ resolved
@@ -133,15 +133,6 @@
 
     <div class="container">
         <div class="row title-header">
-<<<<<<< HEAD
-        <img
-            id="ribbon"
-            style="position: absolute; top: 0; right: 0; border: 0; width: 89px; height: 89px;"
-            src="http://aral.github.com/fork-me-on-github-retina-ribbons/right-cerulean@2x.png"
-            alt="Fork me on GitHub" usemap="#ribbonMap">
-            <map name="ribbonMap"><area shape="poly" coords="0,0,89,89,89,60,40,0" href="https://github.com/Dash-Industry-Forum/dash.js"/></map>
-=======
->>>>>>> a1d212f4
             <a href="http://dashif.org/" target="_blank"><img class="image" src="app/img/if.png"/></a>
             <span id="big-title">Reference Client</span>
             <span>{{version}}</span>
@@ -155,7 +146,7 @@
                     frameborder="0"
                     scrolling="0"
                     allowTransparency="true"
-                    class="hidden-sm hidden-xs github-button">
+                    class="hidden-xs github-button">
                 </iframe>
                 <iframe
                     id="fork-button"
@@ -164,8 +155,7 @@
                     width="170"
                     frameborder="0"
                     scrolling="0"
-                    allowTransparency="true github-button"
-                    class="hidden-xs">
+                    allowTransparency="true github-button">
                 </iframe>
             </div>
         </div>
