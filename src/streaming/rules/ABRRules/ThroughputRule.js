--- conflicted
+++ resolved
@@ -106,13 +106,8 @@
                 }
             }
 
-<<<<<<< HEAD
-            if (switchRequest.value !== MediaPlayer.rules.SwitchRequest.prototype.NO_CHANGE) {
+            if (switchRequest.value !== MediaPlayer.rules.SwitchRequest.prototype.NO_CHANGE && current !== switchRequest.value) {
                 self.debug.log(self, "ThroughputRule requesting switch to index: ", switchRequest.value, "type: ",mediaType, " Priority: ",
-=======
-            if (switchRequest.value !== MediaPlayer.rules.SwitchRequest.prototype.NO_CHANGE && current !== switchRequest.value) {
-                self.debug.log("ThroughputRule requesting switch to index: ", switchRequest.value, "type: ",mediaType, " Priority: ",
->>>>>>> d58e1c9f
                     switchRequest.priority === MediaPlayer.rules.SwitchRequest.prototype.DEFAULT ? "Default" :
                         switchRequest.priority === MediaPlayer.rules.SwitchRequest.prototype.STRONG ? "Strong" : "Weak", "Average throughput", Math.round(averageThroughput/1024), "kbps");
             }
