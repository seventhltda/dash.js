/**
 * The copyright in this software is being made available under the BSD License,
 * included below. This software may be subject to other third party and contributor
 * rights, including patent rights, and no such rights are granted under this license.
 *
 * Copyright (c) 2017, Dash Industry Forum.
 * All rights reserved.
 *
 * Redistribution and use in source and binary forms, with or without modification,
 * are permitted provided that the following conditions are met:
 *  * Redistributions of source code must retain the above copyright notice, this
 *  list of conditions and the following disclaimer.
 *  * Redistributions in binary form must reproduce the above copyright notice,
 *  this list of conditions and the following disclaimer in the documentation and/or
 *  other materials provided with the distribution.
 *  * Neither the name of Dash Industry Forum nor the names of its
 *  contributors may be used to endorse or promote products derived from this software
 *  without specific prior written permission.
 *
 *  THIS SOFTWARE IS PROVIDED BY THE COPYRIGHT HOLDERS AND CONTRIBUTORS AS IS AND ANY
 *  EXPRESS OR IMPLIED WARRANTIES, INCLUDING, BUT NOT LIMITED TO, THE IMPLIED
 *  WARRANTIES OF MERCHANTABILITY AND FITNESS FOR A PARTICULAR PURPOSE ARE DISCLAIMED.
 *  IN NO EVENT SHALL THE COPYRIGHT HOLDER OR CONTRIBUTORS BE LIABLE FOR ANY DIRECT,
 *  INDIRECT, INCIDENTAL, SPECIAL, EXEMPLARY, OR CONSEQUENTIAL DAMAGES (INCLUDING, BUT
 *  NOT LIMITED TO, PROCUREMENT OF SUBSTITUTE GOODS OR SERVICES; LOSS OF USE, DATA, OR
 *  PROFITS; OR BUSINESS INTERRUPTION) HOWEVER CAUSED AND ON ANY THEORY OF LIABILITY,
 *  WHETHER IN CONTRACT, STRICT LIABILITY, OR TORT (INCLUDING NEGLIGENCE OR OTHERWISE)
 *  ARISING IN ANY WAY OUT OF THE USE OF THIS SOFTWARE, EVEN IF ADVISED OF THE
 *  POSSIBILITY OF SUCH DAMAGE.
 */

import Constants from '../constants/Constants';
import FactoryMaker from '../../core/FactoryMaker.js';

// throughput generally stored in kbit/s
// latency generally stored in ms

function ThroughputHistory(config) {

    // sliding window constants
    const MAX_MEASUREMENTS_TO_KEEP = 20;
    const AVERAGE_THROUGHPUT_SAMPLE_AMOUNT_LIVE = 3;
    const AVERAGE_THROUGHPUT_SAMPLE_AMOUNT_VOD = 4;
    const AVERAGE_LATENCY_SAMPLE_AMOUNT = 4;
    const THROUGHPUT_DECREASE_SCALE = 1.3;
    const THROUGHPUT_INCREASE_SCALE = 1.3;

    // EWMA constants
    const EWMA_THROUGHPUT_SLOW_HALF_LIFE_SECONDS = 8;
    const EWMA_THROUGHPUT_FAST_HALF_LIFE_SECONDS = 3;
    const EWMA_LATENCY_SLOW_HALF_LIFE_COUNT = 2;
    const EWMA_LATENCY_FAST_HALF_LIFE_COUNT = 1;

    const CACHE_LOAD_THRESHOLD_VIDEO = 50;
    const CACHE_LOAD_THRESHOLD_AUDIO = 5;

    const mediaPlayerModel = config.mediaPlayerModel;

    let throughputDict,
        latencyDict,
        ewmaThroughputDict,
        ewmaLatencyDict,
        ewmaHalfLife;

    function setup() {
<<<<<<< HEAD
        throughputDict = {};
        latencyDict = {};
        ewmaThroughputDict = {};
        ewmaLatencyDict = {};

        ewmaHalfLife = {
            throughputHalfLife: { fast: EWMA_THROUGHPUT_FAST_HALF_LIFE_SECONDS, slow: EWMA_THROUGHPUT_SLOW_HALF_LIFE_SECONDS },
            latencyHalfLife:    { fast: EWMA_LATENCY_FAST_HALF_LIFE_COUNT,      slow: EWMA_LATENCY_SLOW_HALF_LIFE_COUNT }
        };
=======
        reset();
>>>>>>> 896b83e9
    }

    function isCachedResponse(mediaType, latencyMs, downloadTimeMs) {
        if (mediaType === Constants.VIDEO) {
            return downloadTimeMs < CACHE_LOAD_THRESHOLD_VIDEO;
        } else if (mediaType === Constants.AUDIO) {
            return downloadTimeMs < CACHE_LOAD_THRESHOLD_AUDIO;
        }
    }

    function push(mediaType, httpRequest, useDeadTimeLatency) {
        if (!httpRequest.trace || !httpRequest.trace.length) {
            return;
        }

        const latencyTimeInMilliseconds = (httpRequest.tresponse.getTime() - httpRequest.trequest.getTime()) || 1;
        const downloadTimeInMilliseconds = (httpRequest._tfinish.getTime() - httpRequest.tresponse.getTime()) || 1; //Make sure never 0 we divide by this value. Avoid infinity!
        const downloadBytes = httpRequest.trace.reduce((a, b) => a + b.b[0], 0);
        const throughputMeasureTime = useDeadTimeLatency ? downloadTimeInMilliseconds : latencyTimeInMilliseconds + downloadTimeInMilliseconds;
        let throughput = Math.round((8 * downloadBytes) / throughputMeasureTime); // bits/ms = kbits/s

        checkSettingsForMediaType(mediaType);

        if (isCachedResponse(mediaType, latencyTimeInMilliseconds, downloadTimeInMilliseconds)) {
            if (throughputDict[mediaType].length > 0 && !throughputDict[mediaType].hasCachedEntries) {
                // already have some entries which are not cached entries
                // prevent cached fragment loads from skewing the average values
                return;
            } else { // have no entries || have cached entries
                // no uncached entries yet, rely on cached entries because ABR rules need something to go by
                throughputDict[mediaType].hasCachedEntries = true;
            }
        } else if (throughputDict[mediaType] && throughputDict[mediaType].hasCachedEntries) {
            // if we are here then we have some entries already, but they are cached, and now we have a new uncached entry
            clearSettingsForMediaType(mediaType);
        }

        throughputDict[mediaType].push(throughput);
        if (throughputDict[mediaType].length > MAX_MEASUREMENTS_TO_KEEP) {
            throughputDict[mediaType].shift();
        }

        latencyDict[mediaType].push(latencyTimeInMilliseconds);
        if (latencyDict[mediaType].length > MAX_MEASUREMENTS_TO_KEEP) {
            latencyDict[mediaType].shift();
        }

        updateEwmaEstimate(ewmaThroughputDict[mediaType], throughput, 0.001 * downloadTimeInMilliseconds, ewmaHalfLife.throughputHalfLife);
        updateEwmaEstimate(ewmaLatencyDict[mediaType], latencyTimeInMilliseconds, 1, ewmaHalfLife.latencyHalfLife);
    }

    function updateEwmaEstimate(ewmaObj, value, weight, halfLife) {
        const fastAlpha = Math.pow(0.5, weight / halfLife.fast);
        ewmaObj.fastEstimate = (1 - fastAlpha) * value + fastAlpha * ewmaObj.fastEstimate;

        const slowAlpha = Math.pow(0.5, weight / halfLife.slow);
        ewmaObj.slowEstimate = (1 - slowAlpha) * value + slowAlpha * ewmaObj.slowEstimate;

        ewmaObj.totalWeight += weight;
    }

    function getSampleSize(isThroughput, mediaType, isLive) {
        let arr;
        let sampleSize;

        if (isThroughput) {
            arr = throughputDict[mediaType];
            sampleSize = isLive ? AVERAGE_THROUGHPUT_SAMPLE_AMOUNT_LIVE : AVERAGE_THROUGHPUT_SAMPLE_AMOUNT_VOD;
        } else {
            arr = latencyDict[mediaType];
            sampleSize = AVERAGE_LATENCY_SAMPLE_AMOUNT;
        }

        if (!arr) {
            sampleSize = 0;
        } else if (sampleSize >= arr.length) {
            sampleSize = arr.length;
        } else if (isThroughput) {
            // if throughput samples vary a lot, average over a wider sample
            for (let i = 1; i < sampleSize; ++i) {
                let ratio = arr[-i] / arr[-i - 1];
                if (ratio >= THROUGHPUT_INCREASE_SCALE || ratio <= 1 / THROUGHPUT_DECREASE_SCALE) {
                    sampleSize += 1;
                    if (sampleSize === arr.length) { // cannot increase sampleSize beyond arr.length
                        break;
                    }
                }
            }
        }

        return sampleSize;
    }

    function getAverage(isThroughput, mediaType, isDynamic) {
        // only two moving average methods defined at the moment
        return mediaPlayerModel.getMovingAverageMethod() !== Constants.MOVING_AVERAGE_SLIDING_WINDOW ?
            getAverageEwma(isThroughput, mediaType) : getAverageSlidingWindow(isThroughput, mediaType, isDynamic);
    }

    function getAverageSlidingWindow(isThroughput, mediaType, isDynamic) {
        let sampleSize = getSampleSize(isThroughput, mediaType, isDynamic);
        let dict = isThroughput ? throughputDict : latencyDict;
        let arr = dict[mediaType];

        if (sampleSize === 0 || !arr || arr.length === 0) {
            return NaN;
        }

        arr = arr.slice(-sampleSize); // still works if sampleSize too large
        // arr.length >= 1
        return arr.reduce((total, elem) => total + elem) / arr.length;
    }

    function getAverageEwma(isThroughput, mediaType) {
        let halfLife = isThroughput ? ewmaHalfLife.throughputHalfLife : ewmaHalfLife.latencyHalfLife;
        let ewmaObj = isThroughput ? ewmaThroughputDict[mediaType] : ewmaLatencyDict[mediaType];

        if (!ewmaObj || ewmaObj.totalWeight <= 0) {
            return NaN;
        }

        // to correct for startup, divide by zero factor = 1 - Math.pow(0.5, ewmaObj.totalWeight / halfLife)
        const fastEstimate = ewmaObj.fastEstimate / (1 - Math.pow(0.5, ewmaObj.totalWeight / halfLife.fast));
        const slowEstimate = ewmaObj.slowEstimate / (1 - Math.pow(0.5, ewmaObj.totalWeight / halfLife.slow));
        return isThroughput ? Math.min(fastEstimate, slowEstimate) : Math.max(fastEstimate, slowEstimate);
    }

    function getAverageThroughput(mediaType, isDynamic) {
        return getAverage(true, mediaType, isDynamic);
    }

    function getSafeAverageThroughput(mediaType, isDynamic) {
        let average = getAverageThroughput(mediaType, isDynamic);
        if (!isNaN(average)) {
            average *= mediaPlayerModel.getBandwidthSafetyFactor();
        }
        return average;
    }

    function getAverageLatency(mediaType) {
        return getAverage(false, mediaType);
    }

<<<<<<< HEAD
    function checkSettingsForMediaType(mediaType) {
        throughputDict[mediaType] = throughputDict[mediaType] || [];
        latencyDict[mediaType] = latencyDict[mediaType] || [];
        ewmaThroughputDict[mediaType] = ewmaThroughputDict[mediaType] || {fastEstimate: 0, slowEstimate: 0, totalWeight: 0};
        ewmaLatencyDict[mediaType] = ewmaLatencyDict[mediaType] || {fastEstimate: 0, slowEstimate: 0, totalWeight: 0};
    }

    function clearSettingsForMediaType(mediaType) {
        delete throughputDict[mediaType];
        delete latencyDict[mediaType];
        delete ewmaThroughputDict[mediaType];
        delete ewmaLatencyDict[mediaType];
        checkSettingsForMediaType(mediaType);
=======
    function reset() {
        throughputDict = {};
        latencyDict = {};
>>>>>>> 896b83e9
    }

    // There is no need to have reset() - ABRController simply discards the reference to throughputHistory when it is resetting.

    const instance = {
        push: push,
        getAverageThroughput: getAverageThroughput,
        getSafeAverageThroughput: getSafeAverageThroughput,
        getAverageLatency: getAverageLatency
    };

    setup();
    return instance;
}

ThroughputHistory.__dashjs_factory_name = 'ThroughputHistory';
export default FactoryMaker.getClassFactory(ThroughputHistory);<|MERGE_RESOLUTION|>--- conflicted
+++ resolved
@@ -63,19 +63,12 @@
         ewmaHalfLife;
 
     function setup() {
-<<<<<<< HEAD
-        throughputDict = {};
-        latencyDict = {};
-        ewmaThroughputDict = {};
-        ewmaLatencyDict = {};
-
         ewmaHalfLife = {
             throughputHalfLife: { fast: EWMA_THROUGHPUT_FAST_HALF_LIFE_SECONDS, slow: EWMA_THROUGHPUT_SLOW_HALF_LIFE_SECONDS },
             latencyHalfLife:    { fast: EWMA_LATENCY_FAST_HALF_LIFE_COUNT,      slow: EWMA_LATENCY_SLOW_HALF_LIFE_COUNT }
         };
-=======
+
         reset();
->>>>>>> 896b83e9
     }
 
     function isCachedResponse(mediaType, latencyMs, downloadTimeMs) {
@@ -219,7 +212,6 @@
         return getAverage(false, mediaType);
     }
 
-<<<<<<< HEAD
     function checkSettingsForMediaType(mediaType) {
         throughputDict[mediaType] = throughputDict[mediaType] || [];
         latencyDict[mediaType] = latencyDict[mediaType] || [];
@@ -233,20 +225,21 @@
         delete ewmaThroughputDict[mediaType];
         delete ewmaLatencyDict[mediaType];
         checkSettingsForMediaType(mediaType);
-=======
+    }
+
     function reset() {
         throughputDict = {};
         latencyDict = {};
->>>>>>> 896b83e9
-    }
-
-    // There is no need to have reset() - ABRController simply discards the reference to throughputHistory when it is resetting.
+        ewmaThroughputDict = {};
+        ewmaLatencyDict = {};
+    }
 
     const instance = {
         push: push,
         getAverageThroughput: getAverageThroughput,
         getSafeAverageThroughput: getSafeAverageThroughput,
-        getAverageLatency: getAverageLatency
+        getAverageLatency: getAverageLatency,
+        reset: reset
     };
 
     setup();
