/*
 * The copyright in this software is being made available under the BSD License, included below. This software may be subject to other third party and contributor rights, including patent rights, and no such rights are granted under this license.
 *
 * Copyright (c) 2013, Digital Primates
 * All rights reserved.
 *
 * Redistribution and use in source and binary forms, with or without modification, are permitted provided that the following conditions are met:
 * •  Redistributions of source code must retain the above copyright notice, this list of conditions and the following disclaimer.
 * •  Redistributions in binary form must reproduce the above copyright notice, this list of conditions and the following disclaimer in the documentation and/or other materials provided with the distribution.
 * •  Neither the name of the Digital Primates nor the names of its contributors may be used to endorse or promote products derived from this software without specific prior written permission.
 *
 * THIS SOFTWARE IS PROVIDED BY THE COPYRIGHT HOLDERS AND CONTRIBUTORS “AS IS” AND ANY EXPRESS OR IMPLIED WARRANTIES, INCLUDING, BUT NOT LIMITED TO, THE IMPLIED WARRANTIES OF MERCHANTABILITY AND FITNESS FOR A PARTICULAR PURPOSE ARE DISCLAIMED. IN NO EVENT SHALL THE COPYRIGHT HOLDER OR CONTRIBUTORS BE LIABLE FOR ANY DIRECT, INDIRECT, INCIDENTAL, SPECIAL, EXEMPLARY, OR CONSEQUENTIAL DAMAGES (INCLUDING, BUT NOT LIMITED TO, PROCUREMENT OF SUBSTITUTE GOODS OR SERVICES; LOSS OF USE, DATA, OR PROFITS; OR BUSINESS INTERRUPTION) HOWEVER CAUSED AND ON ANY THEORY OF LIABILITY, WHETHER IN CONTRACT, STRICT LIABILITY, OR TORT (INCLUDING NEGLIGENCE OR OTHERWISE) ARISING IN ANY WAY OUT OF THE USE OF THIS SOFTWARE, EVEN IF ADVISED OF THE POSSIBILITY OF SUCH DAMAGE.
 */
MediaPlayer.dependencies.Stream = function () {
    "use strict";

    var manifest,
        mediaSource,
        mediaInfos = {},
        streamProcessors = [],
        autoPlay = true,
        initialized = false,
        loaded = false,
        errored = false,
        kid = null,
        updating = true,
        streamInfo = null,
        updateError = {},

        eventController = null,

        play = function () {
            //this.debug.log(this, "Attempting play...");

            if (!initialized) {
                return;
            }

            //this.debug.log(this, "Do play.");
            this.playbackController.start();
        },

        pause = function () {
            //this.debug.log(this, "Do pause.");
            this.playbackController.pause();
        },

        seek = function (time) {
            //this.debug.log(this, "Attempting seek...");

            if (!initialized) {
                return;
            }

            this.debug.log(this, "Do seek: " + time);

            this.playbackController.seek(time);
        },

        // Encrypted Media Extensions
        pendingNeedKeyData = [],
        keySystem = null,

        handleEMEError = function(message) {
            this.errHandler.mediaKeySessionError(message);
            this.debug.log(message);
            this.reset();
        },

        createSession = function(needKeyInitData) {
            var initData = MediaPlayer.dependencies.protection.CommonEncryption.getPSSHForKeySystem(keySystem, needKeyInitData);
            if (initData) {
                try {
                    this.protectionController.createKeySession(initData, "temporary");
                } catch (error) {
                    handleEMEError.call(this, "Error creating key session! " + error.message);
                }
<<<<<<< HEAD
                if (!this.keySystem) {
                    this.keySystem = this.protectionModel.keySystem;
                    this.protectionModel.keySystem.subscribe(MediaPlayer.dependencies.protection.KeySystem.eventList.ENAME_LICENSE_REQUEST_COMPLETE, this);
                }
                this.debug.log(this, "DRM: Key required for - " + mediaInfo.codec);
                this.protectionController.createKeySession(initData, mediaInfo.codec);
            } catch (error) { // Thrown when media key system is not supported
                this.errHandler.mediaKeySessionError(error.message);
                this.debug.log(error.message);
                this.reset();
=======
            } else {
                handleEMEError.call(this,"Selected key system is " + keySystem.systemString + ".  needkey/encrypted event contains no initData corresponding to that key system!");
            }
        },

        onNeedKey = function (event) {
            // Ignore non-cenc initData
            if (event.data.initDataType !== "cenc") {
                this.debug.log("DRM:  Only 'cenc' initData is supported!  Ignoring initData of type: " + event.data.initDataType);
                return;
            }

            // Some browsers return initData as Uint8Array (IE), some as ArrayBuffer (Chrome).
            // Convert to ArrayBuffer
            var abInitData = event.data.initData;
            if (ArrayBuffer.isView(abInitData)) {
                abInitData = abInitData.buffer;
            }

            if (keySystem) {
                // We have a key system
                createSession.call(this, abInitData);
            }
            else if (keySystem === undefined) {
                // First time through, so we need to select a key system
                keySystem = null;
                pendingNeedKeyData.push(abInitData);
                this.protectionExt.autoSelectKeySystem(this.protectionModel, this.protectionController,
                        mediaInfos, abInitData);
            } else {
                // We are in the process of selecting a key system, so just save the data
                pendingNeedKeyData.push(abInitData);
            }
        },

        onKeySystemSelected = function() {
            // ProtectionModel now has an associated KeySystem.  Register for KeySystem
            // events and process any pending initData generated by needkey/encrypted
            // events

            if (!!keySystem && keySystem !== this.protectionModel.keySystem) {
                handleEMEError.call(this, "DRM:  Changing key systems within a single Period is not allowed!");
            }
            if (!keySystem) {
                keySystem = this.protectionModel.keySystem;
                keySystem.subscribe(MediaPlayer.dependencies.protection.KeySystem.eventList.ENAME_LICENSE_REQUEST_COMPLETE, this);
            }
            for (var i = 0; i < pendingNeedKeyData.length; i++) {
                createSession.call(this, pendingNeedKeyData[i]);
            }
            pendingNeedKeyData = [];
        },

        onServerCertificateUpdated = function(event) {
            if (!event.error) {
                this.debug.log("DRM: License server certificate successfully updated.");
            } else {
                handleEMEError.call(this, event.error);
            }
        },

        onKeySessionCreated = function(event) {
            if (!event.error) {
                this.debug.log("DRM: Session created.  SessionID = " + event.data.getSessionID());
            } else {
                handleEMEError.call(this, event.error);
>>>>>>> d58e1c9f
            }
        },

        onKeyAdded = function (/*event*/) {
            this.debug.log(this, "DRM: Key added.");
        },

        onLicenseRequestComplete = function(e) {
<<<<<<< HEAD
            if (e.error) {
                pause.call(this);
                this.debug.log(e.error);
                this.errHandler.mediaKeyMessageError(e.error);
            } else {
                this.debug.log(this, "DRM: License request successful.  Session ID = " + e.data.requestData.sessionID);
=======
            if (!e.error) {
                this.debug.log("DRM: License request successful.  Session ID = " + e.data.requestData.getSessionID());
>>>>>>> d58e1c9f
                this.protectionController.updateKeySession(e.data.requestData, e.data.message);
            } else {
                handleEMEError.call(this, e.error);
            }
        },

        onKeyError = function (event) {
            var session = event.data.sessionToken,
                msg;
<<<<<<< HEAD
            msg = 'DRM: MediaKeyError - sessionId: ' + sessionID + '.  ' + event.data.error;
            //pause.call(this);
            this.debug.log(msg);
            this.errHandler.mediaKeySessionError(msg);
        },

        onKeySessionCreated = function(event) {
            this.debug.log(this, "DRM: Session created.  SessionID = " + event.data.sessionID);
        },

        onKeySessionLoaded = function(event) {
            this.debug.log(this, "DRM: Session loaded.  SessionID = " + event.data.sessionID);
        },

        onKeySessionUnloaded = function(event) {
            this.debug.log(this, "DRM: Session unloaded.  SessionID = " + event.data.sessionID);
        },

        onKeySessionClosed = function(event) {
            this.debug.log(this, "DRM: Session closed.  SessionID = " + event.data.sessionID);
=======
            msg = 'DRM: MediaKeyError - sessionId: ' + session.getSessionID() + '.  ' + event.data.error;
            handleEMEError.call(this, msg);
        },

        onKeySessionClosed = function(event) {
            if (!event.error) {
                this.debug.log("DRM: Session closed.  SessionID = " + event.data);
            } else {
                this.debug.log(event.data.error);
            }
        },

        onKeySessionRemoved = function(event) {
            if (!event.error) {
                this.debug.log("DRM: Session removed.  SessionID = " + event.data);
            } else {
                this.debug.log(event.data.error);
            }
>>>>>>> d58e1c9f
        },

        // Media Source

        setUpMediaSource = function (mediaSourceArg, callback) {
            var self = this,
                sourceUrl,

                onMediaSourceOpen = function (e) {
                    self.debug.log(self, "MediaSource is open!");
                    self.debug.log(e);
                    window.URL.revokeObjectURL(sourceUrl);

                    mediaSourceArg.removeEventListener("sourceopen", onMediaSourceOpen);
                    mediaSourceArg.removeEventListener("webkitsourceopen", onMediaSourceOpen);

                    callback(mediaSourceArg);
                };

            //self.debug.log(self, "MediaSource should be closed. The actual readyState is: " + mediaSourceArg.readyState);

            mediaSourceArg.addEventListener("sourceopen", onMediaSourceOpen, false);
            mediaSourceArg.addEventListener("webkitsourceopen", onMediaSourceOpen, false);

            sourceUrl = self.mediaSourceExt.attachMediaSource(mediaSourceArg, self.videoModel);

            //self.debug.log(self, "MediaSource attached to video.  Waiting on open...");
        },

        tearDownMediaSource = function () {
            var self = this,
                ln = streamProcessors.length,
                i = 0,
                processor;

            for (i; i < ln; i += 1) {
                processor = streamProcessors[i];
                processor.reset(errored);
                processor = null;
            }
            if(!!eventController) {
                eventController.reset();
            }

            streamProcessors = [];

            if (!!mediaSource) {
                self.mediaSourceExt.detachMediaSource(self.videoModel);
            }

            initialized = false;

            kid = null;

            mediaInfos = {};

            mediaSource = null;
            manifest = null;
        },

        initializeMediaForType = function(type, manifest) {
            var self = this,
                mimeType = null,
                codec,
                getCodecOrMimeType = function(mediaInfo) {
                    return mediaInfo.codec;
                },
                createBuffer = function(mediaSource, mediaInfo) {
                    var buffer = null;

                    try{
                        buffer = self.sourceBufferExt.createSourceBuffer(mediaSource, mediaInfo);
                    } catch (e) {
                        self.errHandler.mediaSourceError("Error creating " + type +" source buffer.");
                    }

                    return buffer;
                },
                processor,
                mediaInfo = self.adapter.getMediaInfoForType(manifest, streamInfo, type);

            if (type === "text") {
                getCodecOrMimeType = function(mediaInfo) {
                    mimeType = mediaInfo.mimeType;

                    return mimeType;
                };
            }

            if (mediaInfo !== null) {
                //self.debug.log(self, "Create " + type + " buffer.");
                var codecOrMime = getCodecOrMimeType.call(self, mediaInfo),
                    contentProtectionData,
                    buffer = null;

                if (codecOrMime === mimeType) {
                        buffer = createBuffer(mediaSource, mediaInfo);
                } else {
                    codec = codecOrMime;
                    self.debug.log(self, type + " codec: " + codec);
                    mediaInfos[type] = mediaInfo;

                    contentProtectionData = mediaInfo.contentProtection;

                    if (!!contentProtectionData && !self.capabilities.supportsEncryptedMedia()) {
                        self.errHandler.capabilityError("encryptedmedia");
                    } else {
                        //kid = self.protectionController.selectKeySystem(codec, contentProtection);
                        //self.protectionController.ensureKeySession(kid, codec, null);

                        if (!self.capabilities.supportsCodec(self.videoModel.getElement(), codec)) {
                            var msg = type + "Codec (" + codec + ") is not supported.";
                            self.errHandler.manifestError(msg, "codec", manifest);
                            self.debug.log(self, msg);
                        } else {
                            buffer = createBuffer(mediaSource, mediaInfo);
                        }
                    }
                }

                if (buffer === null) {
                    self.debug.log(self, "No buffer was created, skipping " + type + " data.");
                } else {
                    // TODO : How to tell index handler live/duration?
                    // TODO : Pass to controller and then pass to each method on handler?

                    processor = self.system.getObject("streamProcessor");
                    streamProcessors.push(processor);
                    processor.initialize(mimeType || type, buffer, self.videoModel, self.fragmentController, self.playbackController, mediaSource, self, eventController);
                    processor.setMediaInfo(mediaInfo);
                    self.abrController.updateTopQualityIndex(mediaInfo);
                    self.adapter.updateData(processor);
                    //self.debug.log(self, type + " is ready!");
                }


            } else {
                self.debug.log(self, "No " + type + " data.");
            }
        },

        initializeMediaSource = function () {
            //this.debug.log(this, "Getting MediaSource ready...");

            var self = this,
                events;

            eventController = self.system.getObject("eventController");
            eventController.initialize(self.videoModel);
            events = self.adapter.getEventsFor(streamInfo);
            eventController.addInlineEvents(events);
            // Figure out some bits about the stream before building anything.
            //self.debug.log(self, "Gathering information for buffers. (1)");

            initializeMediaForType.call(self, "video", manifest);
            initializeMediaForType.call(self, "audio", manifest);
            initializeMediaForType.call(self, "text", manifest);

            //this.debug.log(this, "MediaSource initialized!");
        },

        initializePlayback = function () {
            var self = this,
                manifestDuration,
                mediaDuration;

            //self.debug.log(self, "Getting ready for playback...");

            manifestDuration = streamInfo.manifestInfo.duration;
            mediaDuration = self.mediaSourceExt.setDuration(mediaSource, manifestDuration);
            self.debug.log(self, "Duration successfully set to: " + mediaDuration);
            initialized = true;
            checkIfInitializationCompleted.call(self);
        },

        onLoad = function (/*e*/) {
            this.debug.log(this, "element loaded!");
            loaded = true;
            startAutoPlay.call(this);
        },

        startAutoPlay = function() {
            if (!initialized || !loaded) return;

            // only first stream must be played automatically during playback initialization
            if (streamInfo.index === 0) {
                eventController.start();
                if (autoPlay) {
                    play.call(this);
                }
            }
        },

        checkIfInitializationCompleted = function() {
            var self = this,
                ln = streamProcessors.length,
                hasError = !!updateError.audio || !!updateError.video,
                error = hasError ? new MediaPlayer.vo.Error(MediaPlayer.dependencies.Stream.DATA_UPDATE_FAILED_ERROR_CODE, "Data update failed", null) : null,
                i = 0;

            if (!initialized) return;

            for (i; i < ln; i += 1) {
                if (streamProcessors[i].isUpdating()) return;
            }

            updating = false;

            self.eventBus.dispatchEvent({
                type: MediaPlayer.events.STREAM_INITIALIZED,
                data: {streamInfo: streamInfo}
            });

            self.notify(MediaPlayer.dependencies.Stream.eventList.ENAME_STREAM_UPDATED, null, error);
        },

        onError = function (e) {
            var code = e.data.error.code,
                msg = "";

            if (code === -1) {
                // not an error!
                return;
            }

            switch (code) {
                case 1:
                    msg = "MEDIA_ERR_ABORTED";
                    break;
                case 2:
                    msg = "MEDIA_ERR_NETWORK";
                    break;
                case 3:
                    msg = "MEDIA_ERR_DECODE";
                    break;
                case 4:
                    msg = "MEDIA_ERR_SRC_NOT_SUPPORTED";
                    break;
                case 5:
                    msg = "MEDIA_ERR_ENCRYPTED";
                    break;
            }

            errored = true;

            this.debug.log(this, "Video Element Error: " + msg);
            this.debug.log(e.error);
            this.errHandler.mediaSourceError(msg);
            this.reset();
        },

        doLoad = function (manifestResult) {

            var self = this,
                onMediaSourceSetup = function (mediaSourceResult) {
                    mediaSource = mediaSourceResult;
                    //self.debug.log(self, "MediaSource set up.");
                    initializeMediaSource.call(self);

                    if (streamProcessors.length === 0) {
                        var msg = "No streams to play.";
                        self.errHandler.manifestError(msg, "nostreams", manifest);
                        self.debug.log(msg);
                    } else {
                        self.liveEdgeFinder.initialize(streamProcessors[0]);
                        self.liveEdgeFinder.subscribe(MediaPlayer.dependencies.LiveEdgeFinder.eventList.ENAME_LIVE_EDGE_SEARCH_COMPLETED, self.playbackController);
                        initializePlayback.call(self);
                        //self.debug.log(self, "Playback initialized!");
                        startAutoPlay.call(self);
                    }
                },
                mediaSourceResult;

            //self.debug.log(self, "Stream start loading.");

            manifest = manifestResult;
            mediaSourceResult = self.mediaSourceExt.createMediaSource();
            //self.debug.log(self, "MediaSource created.");

            setUpMediaSource.call(self, mediaSourceResult, onMediaSourceSetup);
        },

        onBufferingCompleted = function(/*e*/) {
            var processors = getAudioVideoProcessors(),
                ln = processors.length,
                i = 0;

            // if there is at least one buffer controller that has not completed buffering yet do nothing
            for (i; i < ln; i += 1) {
                if (!processors[i].isBufferingCompleted()) return;
            }

            // buffering has been complted, now we can signal end of stream
            if (mediaSource && streamInfo.isLast) {
                this.mediaSourceExt.signalEndOfStream(mediaSource);
            }
        },

        onDataUpdateCompleted = function(e) {
            var type = e.sender.streamProcessor.getType();

            updateError[type] = e.error;

            checkIfInitializationCompleted.call(this);
        },

        getAudioVideoProcessors = function() {
            var arr = [],
                i = 0,
                ln = streamProcessors.length,
                type,
                proc;

            for (i; i < ln; i += 1) {
                proc = streamProcessors[i];
                type = proc.getType();

                if (type === "audio" || type === "video") {
                    arr.push(proc);
                }
            }

            return arr;
        },

        updateData = function (updatedStreamInfo) {
            var self = this,
                ln = streamProcessors.length,
                i = 0,
                mediaInfo,
                events,
                processor;

            updating = true;
            manifest = self.manifestModel.getValue();
            streamInfo = updatedStreamInfo;
            self.debug.log(self, "Manifest updated... set new data on buffers.");

            if (eventController) {
                events = self.adapter.getEventsFor(streamInfo);
                eventController.addInlineEvents(events);
            }

            for (i; i < ln; i +=1) {
                processor = streamProcessors[i];
                mediaInfo = self.adapter.getMediaInfoForType(manifest, streamInfo, processor.getType());
                processor.setMediaInfo(mediaInfo);
                this.abrController.updateTopQualityIndex(mediaInfo);
                this.adapter.updateData(processor);
            }
        };

    return {
        system: undefined,
        eventBus: undefined,
        manifestModel: undefined,
        mediaSourceExt: undefined,
        sourceBufferExt: undefined,
        adapter: undefined,
        fragmentController: undefined,
        playbackController: undefined,
        protectionExt: undefined,
        capabilities: undefined,
        debug: undefined,
        errHandler: undefined,
        liveEdgeFinder: undefined,
        abrController: undefined,
        notify: undefined,
        subscribe: undefined,
        unsubscribe: undefined,

        setup: function () {
            this[MediaPlayer.dependencies.BufferController.eventList.ENAME_BUFFERING_COMPLETED] = onBufferingCompleted;
            this[Dash.dependencies.RepresentationController.eventList.ENAME_DATA_UPDATE_COMPLETED] = onDataUpdateCompleted;
            this[MediaPlayer.dependencies.PlaybackController.eventList.ENAME_PLAYBACK_ERROR] = onError;
            this[MediaPlayer.dependencies.PlaybackController.eventList.ENAME_PLAYBACK_METADATA_LOADED] = onLoad;

            // Protection event handlers
            this[MediaPlayer.dependencies.protection.KeySystem.eventList.ENAME_LICENSE_REQUEST_COMPLETE] = onLicenseRequestComplete.bind(this);
            this[MediaPlayer.models.ProtectionModel.eventList.ENAME_NEED_KEY] = onNeedKey.bind(this);
            this[MediaPlayer.models.ProtectionModel.eventList.ENAME_KEY_SYSTEM_SELECTED] = onKeySystemSelected.bind(this);
            this[MediaPlayer.models.ProtectionModel.eventList.ENAME_SERVER_CERTIFICATE_UPDATED] = onServerCertificateUpdated.bind(this);
            this[MediaPlayer.models.ProtectionModel.eventList.ENAME_KEY_ADDED] = onKeyAdded.bind(this);
            this[MediaPlayer.models.ProtectionModel.eventList.ENAME_KEY_ERROR] = onKeyError.bind(this);
            this[MediaPlayer.models.ProtectionModel.eventList.ENAME_KEY_SESSION_CREATED] = onKeySessionCreated.bind(this);
            this[MediaPlayer.models.ProtectionModel.eventList.ENAME_KEY_SESSION_CLOSED] = onKeySessionClosed.bind(this);
            this[MediaPlayer.models.ProtectionModel.eventList.ENAME_KEY_SESSION_REMOVED] = onKeySessionRemoved.bind(this);

            keySystem = undefined;
        },

        load: function(manifest) {
            doLoad.call(this, manifest);
        },

        setVideoModel: function(value) {
            this.videoModel = value;
        },

        initProtection: function() {
            if (this.capabilities.supportsEncryptedMedia()) {
                this.protectionModel = this.system.getObject("protectionModel");
                this.protectionModel.init(this.getVideoModel());
                this.protectionModel.setMediaElement(this.videoModel.getElement());
                this.protectionController = this.system.getObject("protectionController");
                this.protectionController.init(this.protectionModel);

                this.protectionModel.subscribe(MediaPlayer.models.ProtectionModel.eventList.ENAME_NEED_KEY, this);
                this.protectionModel.subscribe(MediaPlayer.models.ProtectionModel.eventList.ENAME_KEY_SYSTEM_SELECTED, this);
                this.protectionModel.subscribe(MediaPlayer.models.ProtectionModel.eventList.ENAME_SERVER_CERTIFICATE_UPDATED, this);
                this.protectionModel.subscribe(MediaPlayer.models.ProtectionModel.eventList.ENAME_KEY_ADDED, this);
                this.protectionModel.subscribe(MediaPlayer.models.ProtectionModel.eventList.ENAME_KEY_ERROR, this);
                this.protectionModel.subscribe(MediaPlayer.models.ProtectionModel.eventList.ENAME_KEY_SESSION_CREATED, this);
                this.protectionModel.subscribe(MediaPlayer.models.ProtectionModel.eventList.ENAME_KEY_SESSION_CLOSED, this);
                this.protectionModel.subscribe(MediaPlayer.models.ProtectionModel.eventList.ENAME_KEY_SESSION_REMOVED, this);
            }
        },

        getVideoModel: function() {
            return this.videoModel;
        },

        setAutoPlay: function (value) {
            autoPlay = value;
        },

        getAutoPlay: function () {
            return autoPlay;
        },

        reset: function () {
            pause.call(this);

            if (!!this.protectionModel) {
                this.protectionModel.unsubscribe(MediaPlayer.models.ProtectionModel.eventList.ENAME_NEED_KEY, this);
                this.protectionModel.unsubscribe(MediaPlayer.models.ProtectionModel.eventList.ENAME_KEY_SYSTEM_ACCESS_COMPLETE, this);
                this.protectionModel.unsubscribe(MediaPlayer.models.ProtectionModel.eventList.ENAME_KEY_SYSTEM_SELECTED, this);
                this.protectionModel.unsubscribe(MediaPlayer.models.ProtectionModel.eventList.ENAME_SERVER_CERTIFICATE_UPDATED, this);
                this.protectionModel.unsubscribe(MediaPlayer.models.ProtectionModel.eventList.ENAME_KEY_ADDED, this);
                this.protectionModel.unsubscribe(MediaPlayer.models.ProtectionModel.eventList.ENAME_KEY_ERROR, this);
                this.protectionModel.unsubscribe(MediaPlayer.models.ProtectionModel.eventList.ENAME_KEY_SESSION_CREATED, this);
                this.protectionModel.unsubscribe(MediaPlayer.models.ProtectionModel.eventList.ENAME_KEY_SESSION_CLOSED, this);
                this.protectionModel.unsubscribe(MediaPlayer.models.ProtectionModel.eventList.ENAME_KEY_SESSION_REMOVED, this);
                if (!!keySystem) {
                    keySystem.unsubscribe(MediaPlayer.dependencies.protection.KeySystem.eventList.ENAME_LICENSE_REQUEST_COMPLETE, this);
                    keySystem = undefined;
                }

                this.protectionController.teardown();
                this.protectionModel.teardown();
                this.protectionController = undefined;
                this.protectionModel = undefined;
            }

            tearDownMediaSource.call(this);

            this.fragmentController = undefined;
            this.playbackController.unsubscribe(MediaPlayer.dependencies.PlaybackController.eventList.ENAME_PLAYBACK_ERROR, this);
            this.playbackController.unsubscribe(MediaPlayer.dependencies.PlaybackController.eventList.ENAME_PLAYBACK_METADATA_LOADED, this);
            this.playbackController.reset();
            this.liveEdgeFinder.abortSearch();
            this.liveEdgeFinder.unsubscribe(MediaPlayer.dependencies.LiveEdgeFinder.eventList.ENAME_LIVE_EDGE_SEARCH_COMPLETED, this.playbackController);

            // streamcontroller expects this to be valid
            //this.videoModel = null;

            loaded = false;
            updateError = {};
        },

        getDuration: function () {
            return streamInfo.duration;
        },

        getStartTime: function() {
            return streamInfo.start;
        },

        getStreamIndex: function() {
            return streamInfo.index;
        },

        getId: function() {
            return streamInfo.id;
        },

        setStreamInfo: function(stream) {
            streamInfo = stream;
        },

        getStreamInfo: function() {
            return streamInfo;
        },

        /**
         * @param type
         * @returns {Array}
         * @memberof Stream#
         */
        getBitrateListFor: function(type) {
            return this.abrController.getBitrateList(mediaInfos[type]);
        },

        startEventController: function() {
            eventController.start();
        },
        resetEventController: function() {
            eventController.reset();
        },

        setPlaybackController: function(value) {
            this.playbackController = value;
            value.initialize(streamInfo, this.videoModel);
        },

        getPlaybackController: function() {
            return this.playbackController;
        },

        isUpdating: function() {
            return updating;
        },

        updateData: updateData,
        play: play,
        seek: seek,
        pause: pause
    };
};

MediaPlayer.dependencies.Stream.prototype = {
    constructor: MediaPlayer.dependencies.Stream
};

MediaPlayer.dependencies.Stream.DATA_UPDATE_FAILED_ERROR_CODE = 1;

MediaPlayer.dependencies.Stream.eventList = {
    ENAME_STREAM_UPDATED: "streamUpdated"
};<|MERGE_RESOLUTION|>--- conflicted
+++ resolved
@@ -63,7 +63,7 @@
 
         handleEMEError = function(message) {
             this.errHandler.mediaKeySessionError(message);
-            this.debug.log(message);
+            this.debug.log(this, message);
             this.reset();
         },
 
@@ -75,18 +75,6 @@
                 } catch (error) {
                     handleEMEError.call(this, "Error creating key session! " + error.message);
                 }
-<<<<<<< HEAD
-                if (!this.keySystem) {
-                    this.keySystem = this.protectionModel.keySystem;
-                    this.protectionModel.keySystem.subscribe(MediaPlayer.dependencies.protection.KeySystem.eventList.ENAME_LICENSE_REQUEST_COMPLETE, this);
-                }
-                this.debug.log(this, "DRM: Key required for - " + mediaInfo.codec);
-                this.protectionController.createKeySession(initData, mediaInfo.codec);
-            } catch (error) { // Thrown when media key system is not supported
-                this.errHandler.mediaKeySessionError(error.message);
-                this.debug.log(error.message);
-                this.reset();
-=======
             } else {
                 handleEMEError.call(this,"Selected key system is " + keySystem.systemString + ".  needkey/encrypted event contains no initData corresponding to that key system!");
             }
@@ -95,7 +83,7 @@
         onNeedKey = function (event) {
             // Ignore non-cenc initData
             if (event.data.initDataType !== "cenc") {
-                this.debug.log("DRM:  Only 'cenc' initData is supported!  Ignoring initData of type: " + event.data.initDataType);
+                this.debug.log(this, "DRM:  Only 'cenc' initData is supported!  Ignoring initData of type: " + event.data.initDataType);
                 return;
             }
 
@@ -142,7 +130,7 @@
 
         onServerCertificateUpdated = function(event) {
             if (!event.error) {
-                this.debug.log("DRM: License server certificate successfully updated.");
+                this.debug.log(this, "DRM: License server certificate successfully updated.");
             } else {
                 handleEMEError.call(this, event.error);
             }
@@ -150,10 +138,9 @@
 
         onKeySessionCreated = function(event) {
             if (!event.error) {
-                this.debug.log("DRM: Session created.  SessionID = " + event.data.getSessionID());
+                this.debug.log(this, "DRM: Session created.  SessionID = " + event.data.getSessionID());
             } else {
                 handleEMEError.call(this, event.error);
->>>>>>> d58e1c9f
             }
         },
 
@@ -162,17 +149,8 @@
         },
 
         onLicenseRequestComplete = function(e) {
-<<<<<<< HEAD
-            if (e.error) {
-                pause.call(this);
-                this.debug.log(e.error);
-                this.errHandler.mediaKeyMessageError(e.error);
-            } else {
-                this.debug.log(this, "DRM: License request successful.  Session ID = " + e.data.requestData.sessionID);
-=======
             if (!e.error) {
-                this.debug.log("DRM: License request successful.  Session ID = " + e.data.requestData.getSessionID());
->>>>>>> d58e1c9f
+                this.debug.log(this, "DRM: License request successful.  Session ID = " + e.data.requestData.getSessionID());
                 this.protectionController.updateKeySession(e.data.requestData, e.data.message);
             } else {
                 handleEMEError.call(this, e.error);
@@ -182,35 +160,13 @@
         onKeyError = function (event) {
             var session = event.data.sessionToken,
                 msg;
-<<<<<<< HEAD
-            msg = 'DRM: MediaKeyError - sessionId: ' + sessionID + '.  ' + event.data.error;
-            //pause.call(this);
-            this.debug.log(msg);
-            this.errHandler.mediaKeySessionError(msg);
-        },
-
-        onKeySessionCreated = function(event) {
-            this.debug.log(this, "DRM: Session created.  SessionID = " + event.data.sessionID);
-        },
-
-        onKeySessionLoaded = function(event) {
-            this.debug.log(this, "DRM: Session loaded.  SessionID = " + event.data.sessionID);
-        },
-
-        onKeySessionUnloaded = function(event) {
-            this.debug.log(this, "DRM: Session unloaded.  SessionID = " + event.data.sessionID);
-        },
-
-        onKeySessionClosed = function(event) {
-            this.debug.log(this, "DRM: Session closed.  SessionID = " + event.data.sessionID);
-=======
             msg = 'DRM: MediaKeyError - sessionId: ' + session.getSessionID() + '.  ' + event.data.error;
             handleEMEError.call(this, msg);
         },
 
         onKeySessionClosed = function(event) {
             if (!event.error) {
-                this.debug.log("DRM: Session closed.  SessionID = " + event.data);
+                this.debug.log(this, "DRM: Session closed.  SessionID = " + event.data);
             } else {
                 this.debug.log(event.data.error);
             }
@@ -218,11 +174,10 @@
 
         onKeySessionRemoved = function(event) {
             if (!event.error) {
-                this.debug.log("DRM: Session removed.  SessionID = " + event.data);
+                this.debug.log(this, "DRM: Session removed.  SessionID = " + event.data);
             } else {
                 this.debug.log(event.data.error);
             }
->>>>>>> d58e1c9f
         },
 
         // Media Source
@@ -485,7 +440,7 @@
                     if (streamProcessors.length === 0) {
                         var msg = "No streams to play.";
                         self.errHandler.manifestError(msg, "nostreams", manifest);
-                        self.debug.log(msg);
+                        self.debug.log(self, msg);
                     } else {
                         self.liveEdgeFinder.initialize(streamProcessors[0]);
                         self.liveEdgeFinder.subscribe(MediaPlayer.dependencies.LiveEdgeFinder.eventList.ENAME_LIVE_EDGE_SEARCH_COMPLETED, self.playbackController);
