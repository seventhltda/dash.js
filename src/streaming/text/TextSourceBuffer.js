/**
 * The copyright in this software is being made available under the BSD License,
 * included below. This software may be subject to other third party and contributor
 * rights, including patent rights, and no such rights are granted under this license.
 *
 * Copyright (c) 2013, Dash Industry Forum.
 * All rights reserved.
 *
 * Redistribution and use in source and binary forms, with or without modification,
 * are permitted provided that the following conditions are met:
 *  * Redistributions of source code must retain the above copyright notice, this
 *  list of conditions and the following disclaimer.
 *  * Redistributions in binary form must reproduce the above copyright notice,
 *  this list of conditions and the following disclaimer in the documentation and/or
 *  other materials provided with the distribution.
 *  * Neither the name of Dash Industry Forum nor the names of its
 *  contributors may be used to endorse or promote products derived from this software
 *  without specific prior written permission.
 *
 *  THIS SOFTWARE IS PROVIDED BY THE COPYRIGHT HOLDERS AND CONTRIBUTORS AS IS AND ANY
 *  EXPRESS OR IMPLIED WARRANTIES, INCLUDING, BUT NOT LIMITED TO, THE IMPLIED
 *  WARRANTIES OF MERCHANTABILITY AND FITNESS FOR A PARTICULAR PURPOSE ARE DISCLAIMED.
 *  IN NO EVENT SHALL THE COPYRIGHT HOLDER OR CONTRIBUTORS BE LIABLE FOR ANY DIRECT,
 *  INDIRECT, INCIDENTAL, SPECIAL, EXEMPLARY, OR CONSEQUENTIAL DAMAGES (INCLUDING, BUT
 *  NOT LIMITED TO, PROCUREMENT OF SUBSTITUTE GOODS OR SERVICES; LOSS OF USE, DATA, OR
 *  PROFITS; OR BUSINESS INTERRUPTION) HOWEVER CAUSED AND ON ANY THEORY OF LIABILITY,
 *  WHETHER IN CONTRACT, STRICT LIABILITY, OR TORT (INCLUDING NEGLIGENCE OR OTHERWISE)
 *  ARISING IN ANY WAY OUT OF THE USE OF THIS SOFTWARE, EVEN IF ADVISED OF THE
 *  POSSIBILITY OF SUCH DAMAGE.
 */
import Constants from '../constants/Constants';
import {HTTPRequest} from '../vo/metrics/HTTPRequest';
import TextTrackInfo from '../vo/TextTrackInfo';
import FragmentedTextBoxParser from '../../dash/utils/FragmentedTextBoxParser';
import BoxParser from '../utils/BoxParser';
import CustomTimeRanges from '../utils/CustomTimeRanges';
import FactoryMaker from '../../core/FactoryMaker';
import Debug from '../../core/Debug';
import TextTracks from './TextTracks';
import EmbeddedTextHtmlRender from './EmbeddedTextHtmlRender';
import ISOBoxer from 'codem-isoboxer';
import cea608parser from '../../../externals/cea608-parser';
import EventBus from '../../core/EventBus';
import Events from '../../core/events/Events';

function TextSourceBuffer() {

    const context = this.context;
    const eventBus = EventBus(context).getInstance();
    let embeddedInitialized = false;

    let instance,
        logger,
        boxParser,
        errHandler,
        dashManifestModel,
        manifestModel,
        mediaController,
        parser,
        vttParser,
        ttmlParser,
        fragmentedTextBoxParser,
        mediaInfos,
        textTracks,
        isFragmented,
        fragmentModel,
        initializationSegmentReceived,
        timescale,
        fragmentedTracks,
        videoModel,
        streamController,
        firstSubtitleStart,
        currFragmentedTrackIdx,
        embeddedTracks,
        embeddedInitializationSegmentReceived,
        embeddedTimescale,
        embeddedLastSequenceNumber,
        embeddedSequenceNumbers,
        embeddedCea608FieldParsers,
        embeddedTextHtmlRender,
        mseTimeOffset;

    function setup() {
        logger = Debug(context).getInstance().getLogger(instance);
    }

    function initialize(type, streamProcessor) {
        parser = null;
        fragmentModel = null;
        initializationSegmentReceived = false;
        timescale = NaN;
        fragmentedTracks = [];
        firstSubtitleStart = null;

        if (!embeddedInitialized) {
            initEmbedded();
        }

        mediaInfos = streamProcessor.getMediaInfoArr();
        textTracks.setConfig({
            videoModel: videoModel
        });
        textTracks.initialize();
        isFragmented = !dashManifestModel.getIsTextTrack(type);
        boxParser = BoxParser(context).getInstance();
        fragmentedTextBoxParser = FragmentedTextBoxParser(context).getInstance();
        fragmentedTextBoxParser.setConfig({
            boxParser: boxParser
        });

        if (isFragmented) {
            fragmentModel = streamProcessor.getFragmentModel();
            this.buffered = CustomTimeRanges(context).create();
            fragmentedTracks = mediaController.getTracksFor(Constants.FRAGMENTED_TEXT, streamController.getActiveStreamInfo());
            const currFragTrack = mediaController.getCurrentTrackFor(Constants.FRAGMENTED_TEXT, streamController.getActiveStreamInfo());
            for (let i = 0; i < fragmentedTracks.length; i++) {
                if (fragmentedTracks[i] === currFragTrack) {
                    currFragmentedTrackIdx = i;
                    break;
                }
            }
        }
    }

    function abort() {
        textTracks.deleteAllTextTracks();
        parser = null;
        fragmentedTextBoxParser = null;
        mediaInfos = null;
        textTracks = null;
        isFragmented = false;
        fragmentModel = null;
        initializationSegmentReceived = false;
        timescale = NaN;
        fragmentedTracks = [];
        videoModel = null;
        streamController = null;
        embeddedInitialized = false;
        embeddedTracks = null;
    }


    function onVideoChunkReceived(e) {
        const chunk = e.chunk;

        if (chunk.mediaInfo.embeddedCaptions) {
            append(chunk.bytes, chunk);
        }
    }

    function initEmbedded() {
        embeddedTracks = [];
        mediaInfos = [];
        textTracks = TextTracks(context).getInstance();
        textTracks.setConfig({
            videoModel: videoModel
        });
        textTracks.initialize();
        boxParser = BoxParser(context).getInstance();
        fragmentedTextBoxParser = FragmentedTextBoxParser(context).getInstance();
        fragmentedTextBoxParser.setConfig({
            boxParser: boxParser
        });
        isFragmented = false;
        currFragmentedTrackIdx = null;
        embeddedInitializationSegmentReceived = false;
        embeddedTimescale = 0;
        embeddedCea608FieldParsers = [];
        embeddedSequenceNumbers = [];
        embeddedLastSequenceNumber = null;
        embeddedInitialized = true;
        embeddedTextHtmlRender = EmbeddedTextHtmlRender(context).getInstance();

        const streamProcessors = streamController.getActiveStreamProcessors();
        for (const i in streamProcessors) {
            if (streamProcessors[i].getType() === 'video') {
                mseTimeOffset = streamProcessors[i].getCurrentRepresentationInfo().MSETimeOffset;
                break;
            }
        }

        eventBus.on(Events.VIDEO_CHUNK_RECEIVED, onVideoChunkReceived, this);
    }

    function resetEmbedded() {
        eventBus.off(Events.VIDEO_CHUNK_RECEIVED, onVideoChunkReceived, this);
        if (textTracks) {
            textTracks.deleteAllTextTracks();
        }
        embeddedInitialized = false;
        embeddedTracks = [];
        embeddedCea608FieldParsers = [null, null];
        embeddedSequenceNumbers = [];
        embeddedLastSequenceNumber = null;
    }

    function addEmbeddedTrack(mediaInfo) {
        if (!embeddedInitialized) {
            initEmbedded();
        }
        if (mediaInfo.id === Constants.CC1 || mediaInfo.id === Constants.CC3) {
            for (let i = 0; i < embeddedTracks.length; i++) {
                if (embeddedTracks[i].id === mediaInfo.id) {
                    return;
                }
            }
            embeddedTracks.push(mediaInfo);
        } else {
            logger.warn('Warning: Embedded track ' + mediaInfo.id + ' not supported!');
        }
    }

    function setConfig(config) {
        if (!config) {
            return;
        }
        if (config.errHandler) {
            errHandler = config.errHandler;
        }
        if (config.dashManifestModel) {
            dashManifestModel = config.dashManifestModel;
        }
        if (config.manifestModel) {
            manifestModel = config.manifestModel;
        }
        if (config.mediaController) {
            mediaController = config.mediaController;
        }
        if (config.videoModel) {
            videoModel = config.videoModel;
        }
        if (config.streamController) {
            streamController = config.streamController;
        }
        if (config.textTracks) {
            textTracks = config.textTracks;
        }
        if (config.vttParser) {
            vttParser = config.vttParser;
        }
        if (config.ttmlParser) {
            ttmlParser = config.ttmlParser;
        }
    }

    function getConfig() {
        const config = {
            errHandler: errHandler,
            dashManifestModel: dashManifestModel,
            mediaController: mediaController,
            videoModel: videoModel,
            fragmentModel: fragmentModel,
            streamController: streamController,
            textTracks: textTracks,
            isFragmented: isFragmented,
            embeddedTracks: embeddedTracks,
            fragmentedTracks: fragmentedTracks
        };

        return config;
    }

    function setCurrentFragmentedTrackIdx(idx) {
        currFragmentedTrackIdx = idx;
    }

    function append(bytes, chunk) {
        let result,
            sampleList,
            i, j, k,
            samplesInfo,
            ccContent;
        const mediaInfo = chunk.mediaInfo;
        const mediaType = mediaInfo.type;
        const mimeType = mediaInfo.mimeType;
        const codecType = mediaInfo.codec || mimeType;
        if (!codecType) {
            logger.error('No text type defined');
            return;
        }

        function createTextTrackFromMediaInfo(captionData, mediaInfo) {
            const textTrackInfo = new TextTrackInfo();
            const trackKindMap = { subtitle: 'subtitles', caption: 'captions' }; //Dash Spec has no "s" on end of KIND but HTML needs plural.
            const getKind = function () {
                let kind = (mediaInfo.roles.length > 0) ? trackKindMap[mediaInfo.roles[0]] : trackKindMap.caption;
                kind = (kind === trackKindMap.caption || kind === trackKindMap.subtitle) ? kind : trackKindMap.caption;
                return kind;
            };

            const checkTTML = function () {
                let ttml = false;
                if (mediaInfo.codec && mediaInfo.codec.search(Constants.STPP) >= 0) {
                    ttml = true;
                }
                if (mediaInfo.mimeType && mediaInfo.mimeType.search(Constants.TTML) >= 0) {
                    ttml = true;
                }
                return ttml;
            };

            textTrackInfo.captionData = captionData;
            textTrackInfo.lang = mediaInfo.lang;
            textTrackInfo.label = mediaInfo.id; // AdaptationSet id (an unsigned int)
            textTrackInfo.index = mediaInfo.index; // AdaptationSet index in manifest
            textTrackInfo.isTTML = checkTTML();
            textTrackInfo.defaultTrack = getIsDefault(mediaInfo);
            textTrackInfo.isFragmented = isFragmented;
            textTrackInfo.isEmbedded = mediaInfo.isEmbedded ? true : false;
            textTrackInfo.kind = getKind();
            textTrackInfo.roles = mediaInfo.roles;
<<<<<<< HEAD
            const totalNrTracks = (mediaInfos ? mediaInfos.length : 0) + embeddedTracks.length;
=======
            textTrackInfo.accessibility = mediaInfo.accessibility;
            let totalNrTracks = (mediaInfos ? mediaInfos.length : 0) + embeddedTracks.length;
>>>>>>> da64a2be
            textTracks.addTextTrack(textTrackInfo, totalNrTracks);
        }

        if (mediaType === Constants.FRAGMENTED_TEXT) {
            if (!initializationSegmentReceived) {
                initializationSegmentReceived = true;
                for (i = 0; i < mediaInfos.length; i++) {
                    createTextTrackFromMediaInfo(null, mediaInfos[i]);
                }
                timescale = fragmentedTextBoxParser.getMediaTimescaleFromMoov(bytes);
            } else {
                samplesInfo = fragmentedTextBoxParser.getSamplesInfo(bytes);
                sampleList = samplesInfo.sampleList;
                if (!firstSubtitleStart && sampleList.length > 0) {
                    firstSubtitleStart = sampleList[0].cts - chunk.start * timescale;
                }
                if (codecType.search(Constants.STPP) >= 0) {
                    parser = parser !== null ? parser : getParser(codecType);
                    for (i = 0; i < sampleList.length; i++) {
                        const sample = sampleList[i];
                        const sampleStart = sample.cts;
                        const sampleRelStart = sampleStart - firstSubtitleStart;
                        this.buffered.add(sampleRelStart / timescale, (sampleRelStart + sample.duration) / timescale);
                        const dataView = new DataView(bytes, sample.offset, sample.subSizes[0]);
                        ccContent = ISOBoxer.Utils.dataViewToString(dataView, Constants.UTF8);
                        const images = [];
                        let subOffset = sample.offset + sample.subSizes[0];
                        for (j = 1; j < sample.subSizes.length; j++) {
                            const inData = new Uint8Array(bytes, subOffset, sample.subSizes[j]);
                            const raw = String.fromCharCode.apply(null, inData);
                            images.push(raw);
                            subOffset += sample.subSizes[j];
                        }
                        try {
                            // Only used for Miscrosoft Smooth Streaming support - caption time is relative to sample time. In this case, we apply an offset.
                            const manifest = manifestModel.getValue();
                            const offsetTime = manifest.ttmlTimeIsRelative ? sampleStart / timescale : 0;
                            result = parser.parse(ccContent, offsetTime, sampleStart / timescale, (sampleStart + sample.duration) / timescale, images);
                            textTracks.addCaptions(currFragmentedTrackIdx, firstSubtitleStart / timescale, result);
                        } catch (e) {
                            fragmentModel.removeExecutedRequestsBeforeTime();
                            this.remove();
                            logger.error('TTML parser error: ' + e.message);
                        }
                    }
                } else {
                    // WebVTT case
                    const captionArray = [];
                    for (i = 0 ; i < sampleList.length; i++) {
                        const sample = sampleList[i];
                        sample.cts -= firstSubtitleStart;
                        this.buffered.add(sample.cts / timescale, (sample.cts + sample.duration) / timescale);
                        const sampleData = bytes.slice(sample.offset, sample.offset + sample.size);
                        // There are boxes inside the sampleData, so we need a ISOBoxer to get at it.
                        const sampleBoxes = ISOBoxer.parseBuffer(sampleData);

                        for (j = 0 ; j < sampleBoxes.boxes.length; j++) {
                            const box1 = sampleBoxes.boxes[j];
                            logger.debug('VTT box1: ' + box1.type);
                            if (box1.type === 'vtte') {
                                continue; //Empty box
                            }
                            if (box1.type === 'vttc') {
                                logger.debug('VTT vttc boxes.length = ' + box1.boxes.length);
                                for (k = 0 ; k < box1.boxes.length; k++) {
                                    const box2 = box1.boxes[k];
                                    logger.debug('VTT box2: ' + box2.type);
                                    if (box2.type === 'payl') {
                                        const cue_text = box2.cue_text;
                                        logger.debug('VTT cue_text = ' + cue_text);
                                        const start_time = sample.cts / timescale;
                                        const end_time = (sample.cts + sample.duration) / timescale;
                                        captionArray.push({
                                            start: start_time,
                                            end: end_time,
                                            data: cue_text,
                                            styles: {}
                                        });
                                        logger.debug('VTT ' + start_time + '-' + end_time + ' : ' + cue_text);
                                    }
                                }
                            }
                        }
                    }
                    if (captionArray.length > 0) {
                        textTracks.addCaptions(currFragmentedTrackIdx, 0, captionArray);
                    }
                }
            }
        } else if (mediaType === Constants.TEXT) {
            const dataView = new DataView(bytes, 0, bytes.byteLength);
            ccContent = ISOBoxer.Utils.dataViewToString(dataView, Constants.UTF8);

            try {
                result = getParser(codecType).parse(ccContent, 0);
                createTextTrackFromMediaInfo(result, mediaInfo);
            } catch (e) {
                errHandler.timedTextError(e, 'parse', ccContent);
            }
        } else if (mediaType === Constants.VIDEO) { //embedded text
            if (chunk.segmentType === HTTPRequest.INIT_SEGMENT_TYPE) {
                if (embeddedTimescale === 0) {
                    embeddedTimescale = fragmentedTextBoxParser.getMediaTimescaleFromMoov(bytes);
                    for (i = 0; i < embeddedTracks.length; i++) {
                        createTextTrackFromMediaInfo(null, embeddedTracks[i]);
                    }
                }
            } else { // MediaSegment
                if (embeddedTimescale === 0) {
                    logger.warn('CEA-608: No timescale for embeddedTextTrack yet');
                    return;
                }
                const makeCueAdderForIndex = function (self, trackIndex) {
                    function newCue(startTime, endTime, captionScreen) {
                        let captionsArray = null;
                        if (videoModel.getTTMLRenderingDiv()) {
                            captionsArray = embeddedTextHtmlRender.createHTMLCaptionsFromScreen(videoModel.getElement(), startTime, endTime, captionScreen);
                        } else {
                            const text = captionScreen.getDisplayText();
                            captionsArray = [{
                                start: startTime,
                                end: endTime,
                                data: text,
                                styles: {}
                            }];
                        }
                        if (captionsArray) {
                            textTracks.addCaptions(trackIndex, 0, captionsArray);
                        }
                    }
                    return newCue;
                };

                samplesInfo = fragmentedTextBoxParser.getSamplesInfo(bytes);

                const sequenceNumber = samplesInfo.lastSequenceNumber;

                if (!embeddedCea608FieldParsers[0] && !embeddedCea608FieldParsers[1]) {
                    // Time to setup the CEA-608 parsing
                    let field, handler, trackIdx;
                    for (i = 0; i < embeddedTracks.length; i++) {
                        if (embeddedTracks[i].id === Constants.CC1) {
                            field = 0;
                            trackIdx = textTracks.getTrackIdxForId(Constants.CC1);
                        } else if (embeddedTracks[i].id === Constants.CC3) {
                            field = 1;
                            trackIdx = textTracks.getTrackIdxForId(Constants.CC3);
                        }
                        if (trackIdx === -1) {
                            logger.warn('CEA-608: data before track is ready.');
                            return;
                        }
                        handler = makeCueAdderForIndex(this, trackIdx);
                        embeddedCea608FieldParsers[i] = new cea608parser.Cea608Parser(i, {
                            'newCue': handler
                        }, null);
                    }
                }

                if (embeddedTimescale && embeddedSequenceNumbers.indexOf(sequenceNumber) == -1) {
                    if (embeddedLastSequenceNumber !== null && sequenceNumber !== embeddedLastSequenceNumber + samplesInfo.numSequences) {
                        for (i = 0; i < embeddedCea608FieldParsers.length; i++) {
                            if (embeddedCea608FieldParsers[i]) {
                                embeddedCea608FieldParsers[i].reset();
                            }
                        }
                    }

                    const allCcData = extractCea608Data(bytes, samplesInfo.sampleList);

                    for (let fieldNr = 0; fieldNr < embeddedCea608FieldParsers.length; fieldNr++) {
                        const ccData = allCcData.fields[fieldNr];
                        const fieldParser = embeddedCea608FieldParsers[fieldNr];
                        if (fieldParser) {
                            for (i = 0; i < ccData.length; i++) {
                                fieldParser.addData(ccData[i][0] / embeddedTimescale, ccData[i][1]);
                            }
                        }
                    }
                    embeddedLastSequenceNumber = sequenceNumber;
                    embeddedSequenceNumbers.push(sequenceNumber);
                }
            }
        }
    }
    /**
     * Extract CEA-608 data from a buffer of data.
     * @param {ArrayBuffer} data
     * @param {Array} samples cue information
     * @returns {Object|null} ccData corresponding to one segment.
     */
    function extractCea608Data(data, samples) {
        if (samples.length === 0) {
            return null;
        }

        const allCcData = {
            splits: [],
            fields: [[], []]
        };
        const raw = new DataView(data);
        for (let i = 0; i < samples.length; i++) {
            const sample = samples[i];
            const cea608Ranges = cea608parser.findCea608Nalus(raw, sample.offset, sample.size);
            let lastSampleTime = null;
            let idx = 0;
            for (let j = 0; j < cea608Ranges.length; j++) {
                const ccData = cea608parser.extractCea608DataFromRange(raw, cea608Ranges[j]);
                for (let k = 0; k < 2; k++) {
                    if (ccData[k].length > 0) {
                        if (sample.cts !== lastSampleTime) {
                            idx = 0;
                        } else {
                            idx += 1;
                        }
                        allCcData.fields[k].push([sample.cts + (mseTimeOffset * embeddedTimescale), ccData[k], idx]);
                        lastSampleTime = sample.cts;
                    }
                }
            }
        }

        // Sort by sampleTime ascending order
        // If two packets have the same sampleTime, use them in the order
        // they were received
        allCcData.fields.forEach(function sortField(field) {
            field.sort(function (a, b) {
                if (a[0] === b[0]) {
                    return a[2] - b[2];
                }
                return a[0] - b[0];
            });
        });

        return allCcData;
    }

    function getIsDefault(mediaInfo) {
        //TODO How to tag default. currently same order as listed in manifest.
        // Is there a way to mark a text adaptation set as the default one? DASHIF meeting talk about using role which is being used for track KIND
        // Eg subtitles etc. You can have multiple role tags per adaptation Not defined in the spec yet.
        let isDefault = false;
        if (embeddedTracks.length > 1 && mediaInfo.isEmbedded) {
            isDefault = (mediaInfo.id && mediaInfo.id === Constants.CC1); // CC1 if both CC1 and CC3 exist
        } else if (embeddedTracks.length === 1) {
            if (mediaInfo.id && mediaInfo.id.substring(0, 2) === 'CC') { // Either CC1 or CC3
                isDefault = true;
            }
        } else if (embeddedTracks.length === 0) {
            isDefault = (mediaInfo.index === mediaInfos[0].index);
        }
        return isDefault;
    }

    function getParser(codecType) {
        let parser;
        if (codecType.search(Constants.VTT) >= 0) {
            parser = vttParser;
        } else if (codecType.search(Constants.TTML) >= 0 || codecType.search(Constants.STPP) >= 0) {
            parser = ttmlParser;
        }
        return parser;
    }

    function remove(start, end) {
        //if start and end are not defined, remove all
        if ((start === undefined) && (start === end)) {
            start = this.buffered.start(0);
            end = this.buffered.end(this.buffered.length - 1);
        }
        this.buffered.remove(start, end);
    }

    instance = {
        initialize: initialize,
        append: append,
        abort: abort,
        addEmbeddedTrack: addEmbeddedTrack,
        resetEmbedded: resetEmbedded,
        setConfig: setConfig,
        getConfig: getConfig,
        setCurrentFragmentedTrackIdx: setCurrentFragmentedTrackIdx,
        remove: remove
    };

    setup();

    return instance;
}

TextSourceBuffer.__dashjs_factory_name = 'TextSourceBuffer';
export default FactoryMaker.getSingletonFactory(TextSourceBuffer);<|MERGE_RESOLUTION|>--- conflicted
+++ resolved
@@ -309,12 +309,8 @@
             textTrackInfo.isEmbedded = mediaInfo.isEmbedded ? true : false;
             textTrackInfo.kind = getKind();
             textTrackInfo.roles = mediaInfo.roles;
-<<<<<<< HEAD
+            textTrackInfo.accessibility = mediaInfo.accessibility;
             const totalNrTracks = (mediaInfos ? mediaInfos.length : 0) + embeddedTracks.length;
-=======
-            textTrackInfo.accessibility = mediaInfo.accessibility;
-            let totalNrTracks = (mediaInfos ? mediaInfos.length : 0) + embeddedTracks.length;
->>>>>>> da64a2be
             textTracks.addTextTrack(textTrackInfo, totalNrTracks);
         }
 
