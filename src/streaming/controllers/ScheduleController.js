--- conflicted
+++ resolved
@@ -157,11 +157,7 @@
     }
 
     function start() {
-<<<<<<< HEAD
         if (!currentRepresentationInfo) return;
-=======
-
->>>>>>> 33f72950
         addPlaylistTraceMetrics();
         isStopped = false;
 
@@ -397,16 +393,14 @@
         getInitRequest(e.index);
     }
 
-<<<<<<< HEAD
     function onPlaybackStarted() {
         if (isStopped || !scheduleWhilePaused) {
             start();
         }
     }
 
-=======
->>>>>>> 33f72950
     function onPlaybackSeeking(e) {
+
         seekTarget = e.seekTime;
         setTimeToLoadDelay(0);
 
@@ -499,12 +493,7 @@
         eventBus.off(Events.INIT_REQUESTED, onInitRequested, this);
         eventBus.off(Events.PLAYBACK_RATE_CHANGED, onPlaybackRateChanged, this);
         eventBus.off(Events.PLAYBACK_SEEKING, onPlaybackSeeking, this);
-<<<<<<< HEAD
         eventBus.off(Events.PLAYBACK_STARTED, onPlaybackStarted, this);
-
-
-=======
->>>>>>> 33f72950
         eventBus.off(Events.PLAYBACK_TIME_UPDATED, onPlaybackTimeUpdated, this);
         eventBus.off(Events.URL_RESOLUTION_FAILED, onURLResolutionFailed, this);
         eventBus.off(Events.FRAGMENT_LOADING_ABANDONED, onFragmentLoadingAbandoned, this);
