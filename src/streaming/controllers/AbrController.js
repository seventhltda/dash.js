--- conflicted
+++ resolved
@@ -90,33 +90,10 @@
         droppedFramesHistory,
         throughputHistory,
         metricsModel,
-<<<<<<< HEAD
         dashMetrics,
-        lastSwitchTime,
         useDeadTimeLatency;
 
     function setup() {
-        log = debug.log.bind(instance);
-        autoSwitchBitrate = {video: true, audio: true};
-        topQualities = {};
-        qualityDict = {};
-        bitrateDict = {};
-        ratioDict = {};
-        averageThroughputDict = {};
-        abandonmentStateDict = {};
-        streamProcessorDict = {};
-        switchHistoryDict = {};
-        limitBitrateByPortal = false;
-        useDeadTimeLatency = true;
-        usePixelRatioInLimitBitrateByPortal = false;
-        if (windowResizeEventCalled === undefined) {
-            windowResizeEventCalled = false;
-        }
-=======
-        dashMetrics;
-
-    function setup() {
->>>>>>> 05210b07
         domStorage = DOMStorage(context).getInstance();
         mediaPlayerModel = MediaPlayerModel(context).getInstance();
         manifestModel = ManifestModel(context).getInstance();
@@ -165,6 +142,7 @@
         streamProcessorDict = {};
         switchHistoryDict = {};
         limitBitrateByPortal = false;
+        useDeadTimeLatency = true;
         usePixelRatioInLimitBitrateByPortal = false;
         if (windowResizeEventCalled === undefined) {
             windowResizeEventCalled = false;
@@ -202,7 +180,7 @@
 
     function onMetricAdded(e) {
         if (e.metric === 'HttpList' && e.value && e.value.type === HTTPRequest.MEDIA_SEGMENT_TYPE && (e.mediaType === 'audio' || e.mediaType === 'video')) {
-            throughputHistory.push(e.mediaType, e.value);
+            throughputHistory.push(e.mediaType, e.value, useDeadTimeLatency);
         }
     }
 
@@ -333,7 +311,6 @@
         usePixelRatioInLimitBitrateByPortal = value;
     }
 
-<<<<<<< HEAD
     function getUseDeadTimeLatency() {
         return useDeadTimeLatency;
     }
@@ -341,7 +318,7 @@
     function setUseDeadTimeLatency(value) {
         useDeadTimeLatency = value;
     }
-=======
+
     function checkPlaybackQuality(type) {
         if (type  && streamProcessorDict && streamProcessorDict[type]) {
             const streamInfo = streamProcessorDict[type].getStreamInfo();
@@ -355,7 +332,6 @@
                 droppedFramesHistory: droppedFramesHistory,
                 hasRichBuffer: hasRichBuffer(type)
             });
->>>>>>> 05210b07
 
             if (droppedFramesHistory) {
                 droppedFramesHistory.push(playbackIndex, videoModel.getPlaybackQuality());
