/**
 * The copyright in this software is being made available under the BSD License,
 * included below. This software may be subject to other third party and contributor
 * rights, including patent rights, and no such rights are granted under this license.
 *
 * Copyright (c) 2013, Dash Industry Forum.
 * All rights reserved.
 *
 * Redistribution and use in source and binary forms, with or without modification,
 * are permitted provided that the following conditions are met:
 *  * Redistributions of source code must retain the above copyright notice, this
 *  list of conditions and the following disclaimer.
 *  * Redistributions in binary form must reproduce the above copyright notice,
 *  this list of conditions and the following disclaimer in the documentation and/or
 *  other materials provided with the distribution.
 *  * Neither the name of Dash Industry Forum nor the names of its
 *  contributors may be used to endorse or promote products derived from this software
 *  without specific prior written permission.
 *
 *  THIS SOFTWARE IS PROVIDED BY THE COPYRIGHT HOLDERS AND CONTRIBUTORS AS IS AND ANY
 *  EXPRESS OR IMPLIED WARRANTIES, INCLUDING, BUT NOT LIMITED TO, THE IMPLIED
 *  WARRANTIES OF MERCHANTABILITY AND FITNESS FOR A PARTICULAR PURPOSE ARE DISCLAIMED.
 *  IN NO EVENT SHALL THE COPYRIGHT HOLDER OR CONTRIBUTORS BE LIABLE FOR ANY DIRECT,
 *  INDIRECT, INCIDENTAL, SPECIAL, EXEMPLARY, OR CONSEQUENTIAL DAMAGES (INCLUDING, BUT
 *  NOT LIMITED TO, PROCUREMENT OF SUBSTITUTE GOODS OR SERVICES; LOSS OF USE, DATA, OR
 *  PROFITS; OR BUSINESS INTERRUPTION) HOWEVER CAUSED AND ON ANY THEORY OF LIABILITY,
 *  WHETHER IN CONTRACT, STRICT LIABILITY, OR TORT (INCLUDING NEGLIGENCE OR OTHERWISE)
 *  ARISING IN ANY WAY OUT OF THE USE OF THIS SOFTWARE, EVEN IF ADVISED OF THE
 *  POSSIBILITY OF SUCH DAMAGE.
 */
import Constants from '../constants/Constants';
import FragmentModel from '../models/FragmentModel';
import SourceBufferController from './SourceBufferController';
import AbrController from './AbrController';
import MediaController from './MediaController';
import EventBus from '../../core/EventBus';
import Events from '../../core/events/Events';
import BoxParser from '../utils/BoxParser';
import FactoryMaker from '../../core/FactoryMaker';
import Debug from '../../core/Debug';
import InitCache from '../utils/InitCache';

const BUFFER_LOADED = 'bufferLoaded';
const BUFFER_EMPTY = 'bufferStalled';
const STALL_THRESHOLD = 0.5;
const BUFFER_RANGE_CALCULATION_THRESHOLD = 0.01;

const BUFFER_CONTROLLER_TYPE = 'BufferController';

function BufferController(config) {

    config = config || {};
    const context = this.context;
    const eventBus = EventBus(context).getInstance();
    const metricsModel = config.metricsModel;
    const mediaPlayerModel = config.mediaPlayerModel;
    const sourceBufferController = config.sourceBufferController;
    const errHandler = config.errHandler;
    const streamController = config.streamController;
    const mediaController = config.mediaController;
    const adapter = config.adapter;
    const textController = config.textController;
    const abrController = config.abrController;
    const playbackController = config.playbackController;
    const type = config.type;
    const streamProcessor = config.streamProcessor;

    let instance,
        log,
        requiredQuality,
        isBufferingCompleted,
        bufferLevel,
        criticalBufferLevel,
        mediaSource,
        maxAppendedIndex,
        lastIndex,
        buffer,
        bufferState,
        appendedBytesInfo,
        wallclockTicked,
        appendingMediaChunk,
        isAppendingInProgress,
        isPruningInProgress,
        initCache,
        seekStartTime,
        seekClearedBufferingCompleted,
        pendingPruningRanges;

    function setup() {
        log = Debug(context).getInstance().log.bind(instance);
        initCache = InitCache(context).getInstance();

        resetInitialSettings();
    }

    function getBufferControllerType() {
        return BUFFER_CONTROLLER_TYPE;
    }

    function initialize(Source) {
        setMediaSource(Source);

        requiredQuality = abrController.getQualityFor(type, streamProcessor.getStreamInfo());

        eventBus.on(Events.DATA_UPDATE_COMPLETED, onDataUpdateCompleted, this);
        eventBus.on(Events.INIT_FRAGMENT_LOADED, onInitFragmentLoaded, this);
        eventBus.on(Events.MEDIA_FRAGMENT_LOADED, onMediaFragmentLoaded, this);
        eventBus.on(Events.QUALITY_CHANGE_REQUESTED, onQualityChanged, this);
        eventBus.on(Events.STREAM_COMPLETED, onStreamCompleted, this);
        eventBus.on(Events.PLAYBACK_PROGRESS, onPlaybackProgression, this);
        eventBus.on(Events.PLAYBACK_TIME_UPDATED, onPlaybackProgression, this);
        eventBus.on(Events.PLAYBACK_RATE_CHANGED, onPlaybackRateChanged, this);
        eventBus.on(Events.PLAYBACK_SEEKING, onPlaybackSeeking, this);
        eventBus.on(Events.WALLCLOCK_TIME_UPDATED, onWallclockTimeUpdated, this);
        eventBus.on(Events.CURRENT_TRACK_CHANGED, onCurrentTrackChanged, this, EventBus.EVENT_PRIORITY_HIGH);
        eventBus.on(Events.SOURCEBUFFER_APPEND_COMPLETED, onAppended, this);
        eventBus.on(Events.SOURCEBUFFER_REMOVE_COMPLETED, onRemoved, this);
    }

    function createBuffer(mediaInfo) {
        if (!mediaInfo || !mediaSource || !streamProcessor) return null;

        let sourceBuffer = null;

        try {
            sourceBuffer = sourceBufferController.createSourceBuffer(mediaSource, mediaInfo);

            if (sourceBuffer && sourceBuffer.hasOwnProperty(Constants.INITIALIZE)) {
                sourceBuffer.initialize(type, streamProcessor);
            }
        } catch (e) {
            errHandler.mediaSourceError('Error creating ' + type + ' source buffer.');
        }
        setBuffer(sourceBuffer);
        updateBufferTimestampOffset(streamProcessor.getRepresentationInfoForQuality(requiredQuality).MSETimeOffset);
        return sourceBuffer;
    }

    function isActive() {
        return streamProcessor && streamController ? streamProcessor.getStreamInfo().id === streamController.getActiveStreamInfo().id : false;
    }

    function onInitFragmentLoaded(e) {
        if (e.fragmentModel !== streamProcessor.getFragmentModel()) return;
        log('Init fragment finished loading saving to', type + '\'s init cache');
        initCache.save(e.chunk);
        log('Append Init fragment', type, ' with representationId:', e.chunk.representationId, ' and quality:', e.chunk.quality);
        appendToBuffer(e.chunk);
    }

    function switchInitData(streamId, representationId) {
        const chunk = initCache.extract(streamId, representationId);
        if (chunk) {
            log('Append Init fragment', type, ' with representationId:', chunk.representationId, ' and quality:', chunk.quality);
            appendToBuffer(chunk);
        } else {
            eventBus.trigger(Events.INIT_REQUESTED, {sender: instance});
        }
    }

    function onMediaFragmentLoaded(e) {
        if (e.fragmentModel !== streamProcessor.getFragmentModel()) return;

        const chunk = e.chunk;
        const bytes = chunk.bytes;
        const quality = chunk.quality;
        const currentRepresentation = streamProcessor.getRepresentationInfoForQuality(quality);
        const eventStreamMedia = adapter.getEventsFor(currentRepresentation.mediaInfo, streamProcessor);
        const eventStreamTrack = adapter.getEventsFor(currentRepresentation, streamProcessor);

        if (eventStreamMedia && eventStreamMedia.length > 0 || eventStreamTrack && eventStreamTrack.length > 0) {
            const request = streamProcessor.getFragmentModel().getRequests({
                state: FragmentModel.FRAGMENT_MODEL_EXECUTED,
                quality: quality,
                index: chunk.index
            })[0];

            const events = handleInbandEvents(bytes, request, eventStreamMedia, eventStreamTrack);
            streamProcessor.getEventController().addInbandEvents(events);
        }

        appendToBuffer(chunk);
    }


    function appendToBuffer(chunk) {
        if (!isBufferingCompleted) {
            isAppendingInProgress = true;
            appendedBytesInfo = chunk;
            sourceBufferController.append(buffer, chunk);

            if (chunk.mediaInfo.type === Constants.VIDEO) {
                eventBus.trigger(Events.VIDEO_CHUNK_RECEIVED, {chunk: chunk});
            }
        }
    }

    function showBufferRanges(ranges) {
        if (ranges && ranges.length > 0) {
            for (let i = 0, len = ranges.length; i < len; i++) {
                log('Buffered Range for type:', type, ':', ranges.start(i), ' - ', ranges.end(i));
            }
        }
    }

    function onAppended(e) {
        if (buffer === e.buffer) {
            if (e.error) {
                if (e.error.code === SourceBufferController.QUOTA_EXCEEDED_ERROR_CODE) {
                    criticalBufferLevel = sourceBufferController.getTotalBufferedTime(buffer) * 0.8;
                    log('Quota exceeded for type: ' + type + ', Critical Buffer: ' + criticalBufferLevel);

                    if (criticalBufferLevel > 0) {
                        // recalculate buffer lengths to keep (bufferToKeep, bufferAheadToKeep, bufferTimeAtTopQuality) according to criticalBufferLevel
                        const bufferToKeep = Math.max(0.2 * criticalBufferLevel, 1);
                        const bufferAhead = criticalBufferLevel - bufferToKeep;
<<<<<<< HEAD

=======
>>>>>>> 30a74e4d
                        mediaPlayerModel.setBufferToKeep(parseFloat(bufferToKeep).toFixed(5));
                        mediaPlayerModel.setBufferAheadToKeep(parseFloat(bufferAhead).toFixed(5));
                    }
                }
                if (e.error.code === SourceBufferController.QUOTA_EXCEEDED_ERROR_CODE || !hasEnoughSpaceToAppend()) {
                    log('Clearing playback buffer to overcome quota exceed situation for type: ' + type);
                    eventBus.trigger(Events.QUOTA_EXCEEDED, {sender: instance, criticalBufferLevel: criticalBufferLevel}); //Tells ScheduleController to stop scheduling.
                    pruneAllSafely(); // Then we clear the buffer and onCleared event will tell ScheduleController to start scheduling again.
                }
                return;
            }

            if (appendedBytesInfo && !isNaN(appendedBytesInfo.index)) {
                maxAppendedIndex = Math.max(appendedBytesInfo.index, maxAppendedIndex);
                checkIfBufferingCompleted();
            }

            const ranges = sourceBufferController.getAllRanges(buffer);
            showBufferRanges(ranges);

            onPlaybackProgression();
            isAppendingInProgress = false;
            if (appendedBytesInfo) {
                eventBus.trigger(Events.BYTES_APPENDED, {
                    sender: instance,
                    quality: appendedBytesInfo.quality,
                    startTime: appendedBytesInfo.start,
                    index: appendedBytesInfo.index,
                    bufferedRanges: ranges
                });
            }
        }
    }

    function onQualityChanged(e) {
        if (requiredQuality === e.newQuality || type !== e.mediaType || streamProcessor.getStreamInfo().id !== e.streamInfo.id) return;

        updateBufferTimestampOffset(streamProcessor.getRepresentationInfoForQuality(e.newQuality).MSETimeOffset);
        requiredQuality = e.newQuality;
    }

    //**********************************************************************
    // START Buffer Level, State & Sufficiency Handling.
    //**********************************************************************
    function onPlaybackSeeking() {
        if (isBufferingCompleted) {
            seekClearedBufferingCompleted = true;
            isBufferingCompleted = false;
            maxAppendedIndex = 0;
        }
        if (type !== Constants.FRAGMENTED_TEXT) {
            // remove buffer after seeking operations
            pruneAllSafely();
        } else {
            onPlaybackProgression();
        }
        seekStartTime = undefined;
    }

    // Prune full buffer but what is around current time position
    function pruneAllSafely() {
        const ranges = getAllRangesWithSafetyFactor();
        if (!ranges || ranges.length === 0) {
            onPlaybackProgression();
        }
        clearBuffers(ranges);
    }

    // Get all buffer ranges but a range around current time positionZ
    function getAllRangesWithSafetyFactor() {
        const clearRanges = [];
        if (!buffer || !buffer.buffered || buffer.buffered.length === 0) {
            return clearRanges;
        }

        const currentTime = playbackController.getTime();
        const streamDuration = streamProcessor.getStreamInfo().duration;

        log('getAllRangesWithSafetyFactor for', type, '- Current Time:', currentTime, ', Stream Duration:', streamDuration);

        const currentTimeRequest = streamProcessor.getFragmentModel().getRequests({
            state: FragmentModel.FRAGMENT_MODEL_EXECUTED,
            time: currentTime
        })[0];

        // There is no request in current time position yet. Let's remove everything
        if (!currentTimeRequest) {
            log('getAllRangesWithSafetyFactor for', type, '- No request found in current time position, removing full buffer 0 -', streamDuration);
            clearRanges.push({
                start: 0,
                end: streamDuration
            });
        } else {
            // Keep a minimim buffer (STALL_THRESHOLD) to avoid a stall because lack of buffer after pruning
            const behindRange = {
                start: 0,
                end: Math.min(currentTimeRequest.startTime, currentTime) - STALL_THRESHOLD
            };

            const aheadRange = {
                start: currentTimeRequest.startTime + currentTimeRequest.duration + STALL_THRESHOLD,
                end: streamDuration
            };

            const req = streamProcessor.getFragmentModel().getRequests({
                state: FragmentModel.FRAGMENT_MODEL_EXECUTED,
                time: currentTimeRequest.starTime + currentTimeRequest.duration
            })[0];

<<<<<<< HEAD
            if (req && req.startTime != currentTimeRequest.startTime) {
=======
            if (req) {
>>>>>>> 30a74e4d
                const extendedKeepEnd = req.startTime + req.duration + STALL_THRESHOLD;
                if ( (extendedKeepEnd - behindRange.end) < criticalBufferLevel) {
                    aheadRange.start = extendedKeepEnd;
                }
            }

            if (behindRange.start < behindRange.end) {
                log('getAllRangesWithSafetyFactor for', type, '- Behind Range Range:', behindRange.start, '-', behindRange.end);
                clearRanges.push(behindRange);
            }
            if (aheadRange.start < aheadRange.end) {
                log('getAllRangesWithSafetyFactor for', type, '- Ahead Range:', aheadRange.start, '-', aheadRange.end);
                clearRanges.push(aheadRange);
            }
        }

        return clearRanges;
    }

    function getWorkingTime() {
        // This function returns current working time for buffer (either start time or current time if playback has started)
        let ret = playbackController.getTime();

        if (seekStartTime) {
            // if there is a seek start time, the first buffer data will be available on maximum value between first buffer range value and seek start time.
            const ranges = sourceBufferController.getAllRanges(buffer);
            if (ranges && ranges.length) {
                ret = Math.max(ranges.start(0), seekStartTime);
            }
        }
        return ret;
    }

    function onPlaybackProgression() {
        updateBufferLevel();
        addBufferMetrics();
    }

    function updateBufferLevel() {
        if (playbackController) {
            bufferLevel = sourceBufferController.getBufferLength(buffer, getWorkingTime());
            eventBus.trigger(Events.BUFFER_LEVEL_UPDATED, {sender: instance, bufferLevel: bufferLevel});
            checkIfSufficientBuffer();
        }
    }

    function addBufferMetrics() {
        if (!isActive()) return;
        metricsModel.addBufferState(type, bufferState, streamProcessor.getScheduleController().getBufferTarget());
        metricsModel.addBufferLevel(type, new Date(), bufferLevel * 1000);
    }

    function checkIfBufferingCompleted() {
        const isLastIdxAppended = maxAppendedIndex >= lastIndex - 1; // Handles 0 and non 0 based request index
        if (isLastIdxAppended && !isBufferingCompleted) {
            isBufferingCompleted = true;
            log('[BufferController][' + type + '] checkIfBufferingCompleted trigger BUFFERING_COMPLETED');
            eventBus.trigger(Events.BUFFERING_COMPLETED, {sender: instance, streamInfo: streamProcessor.getStreamInfo()});
        }
    }

    function checkIfSufficientBuffer() {
        // No need to check buffer if type is not audio or video (for example if several errors occur during text parsing, so that the buffer cannot be filled, no error must occur on video playback)
        if (type !== 'audio' && type !== 'video') return;

        if (seekClearedBufferingCompleted && !isBufferingCompleted && playbackController && playbackController.getTimeToStreamEnd() - bufferLevel < STALL_THRESHOLD) {
            seekClearedBufferingCompleted = false;
            isBufferingCompleted = true;
            log('[BufferController][' + type + '] checkIfSufficientBuffer trigger BUFFERING_COMPLETED');
            eventBus.trigger(Events.BUFFERING_COMPLETED, {sender: instance, streamInfo: streamProcessor.getStreamInfo()});
        }

        if (bufferLevel < STALL_THRESHOLD && !isBufferingCompleted) {
            notifyBufferStateChanged(BUFFER_EMPTY);
        } else {
<<<<<<< HEAD
            if (isBufferingCompleted) {
                notifyBufferStateChanged(BUFFER_LOADED);
                return;
            }

            if (bufferLevel >= mediaPlayerModel.getStableBufferTime()) {
=======
            if (isBufferingCompleted || bufferLevel >= mediaPlayerModel.getStableBufferTime()) {
>>>>>>> 30a74e4d
                notifyBufferStateChanged(BUFFER_LOADED);
            }
        }
    }

    function notifyBufferStateChanged(state) {
        if (bufferState === state || (type === Constants.FRAGMENTED_TEXT && textController.getAllTracksAreDisabled())) return;
        bufferState = state;
        addBufferMetrics();
        eventBus.trigger(Events.BUFFER_LEVEL_STATE_CHANGED, {sender: instance, state: state, mediaType: type, streamInfo: streamProcessor.getStreamInfo()});
        eventBus.trigger(state === BUFFER_LOADED ? Events.BUFFER_LOADED : Events.BUFFER_EMPTY, {mediaType: type});
        log(state === BUFFER_LOADED ? 'Got enough buffer to start for ' + type : 'Waiting for more buffer before starting playback for '  + type);
    }


    function handleInbandEvents(data, request, mediaInbandEvents, trackInbandEvents) {
        const fragmentStartTime = Math.max(isNaN(request.startTime) ? 0 : request.startTime, 0);
        const eventStreams = [];
        const events = [];

        /* Extract the possible schemeIdUri : If a DASH client detects an event message box with a scheme that is not defined in MPD, the client is expected to ignore it */
        const inbandEvents = mediaInbandEvents.concat(trackInbandEvents);
        for (let i = 0, ln = inbandEvents.length; i < ln; i++) {
            eventStreams[inbandEvents[i].schemeIdUri] = inbandEvents[i];
        }

        const isoFile = BoxParser(context).getInstance().parse(data);
        const eventBoxes = isoFile.getBoxes('emsg');

        for (let i = 0, ln = eventBoxes.length; i < ln; i++) {
            const event = adapter.getEvent(eventBoxes[i], eventStreams, fragmentStartTime);

            if (event) {
                events.push(event);
            }
        }

        return events;
    }

    function hasEnoughSpaceToAppend() {
        const totalBufferedTime = sourceBufferController.getTotalBufferedTime(buffer);
        return (totalBufferedTime < criticalBufferLevel);
    }

    /* prune buffer on our own in background to avoid browsers pruning buffer silently */
    function pruneBuffer() {
        if (!buffer) return;
        if (type === Constants.FRAGMENTED_TEXT) return;
        if (!isBufferingCompleted) {
            clearBuffers(getClearRanges());
        }
    }

    function getClearRanges() {
        const clearRanges = [];

        if (!buffer || !buffer.buffered || buffer.buffered.length === 0) {
            return clearRanges;
<<<<<<< HEAD
        }

        const currentTime = playbackController.getTime();
        const ranges = buffer.buffered;
        const rangeToKeep = {
            start: Math.max(0, currentTime - mediaPlayerModel.getBufferToKeep()),
            end: currentTime + mediaPlayerModel.getBufferAheadToKeep()
        };

        const currentTimeRequest = streamProcessor.getFragmentModel().getRequests({
            state: FragmentModel.FRAGMENT_MODEL_EXECUTED,
            time: currentTime,
            threshold: BUFFER_RANGE_CALCULATION_THRESHOLD
        })[0];

        // Ensure we keep full range of current fragment
        if (currentTimeRequest) {
            rangeToKeep.start = Math.min(currentTimeRequest.startTime, rangeToKeep.start);
            rangeToKeep.end = Math.max(currentTimeRequest.startTime + currentTimeRequest.duration, rangeToKeep.end);
        }
        log('getClearRanges for', type, '- Remove buffer out of ', rangeToKeep.start, ' - ', rangeToKeep.end);

        if (ranges.start(0) <= rangeToKeep.start) {
            const behindRange = {
                start: 0,
                end: rangeToKeep.start
            };
            for (let i = 0; i < ranges.length && ranges.end(i) <= rangeToKeep.start; i++) {
                behindRange.end = ranges.end(i);
            }
            if (behindRange.start < behindRange.end) {
                log('behindRange to clear for', type, '-', behindRange.start, ' - ', behindRange.end);
                clearRanges.push(behindRange);
            }
        }

        if (ranges.end(ranges.length - 1) >= rangeToKeep.end) {
            const aheadRange = {
                start: rangeToKeep.end,
                end: ranges.end(ranges.length - 1) + BUFFER_RANGE_CALCULATION_THRESHOLD
            };

            log('ahead to clear for', type, '-', aheadRange.start, ' - ', aheadRange.end);
            if (aheadRange.start < aheadRange.end) {
                clearRanges.push(aheadRange);
            }
        }

=======
        }

        const currentTime = playbackController.getTime();
        const ranges = buffer.buffered;
        const rangeToKeep = {
            start: Math.max(0, currentTime - mediaPlayerModel.getBufferToKeep()),
            end: currentTime + mediaPlayerModel.getBufferAheadToKeep()
        };

        const currentTimeRequest = streamProcessor.getFragmentModel().getRequests({
            state: FragmentModel.FRAGMENT_MODEL_EXECUTED,
            time: currentTime,
            threshold: BUFFER_RANGE_CALCULATION_THRESHOLD
        })[0];

        // Ensure we keep full range of current fragment
        if (currentTimeRequest) {
            rangeToKeep.start = Math.min(currentTimeRequest.startTime, rangeToKeep.start);
            rangeToKeep.end = Math.max(currentTimeRequest.startTime + currentTimeRequest.duration, rangeToKeep.end);
        }
        log('getClearRanges for', type, '- Remove buffer out of ', rangeToKeep.start, ' - ', rangeToKeep.end);

        if (ranges.start(0) <= rangeToKeep.start) {
            const behindRange = {
                start: 0,
                end: rangeToKeep.start
            };
            for (let i = 0; i < ranges.length && ranges.end(i) <= rangeToKeep.start; i++) {
                behindRange.end = ranges.end(i);
            }
            if (behindRange.start < behindRange.end) {
                log('behindRange to clear for', type, '-', behindRange.start, ' - ', behindRange.end);
                clearRanges.push(behindRange);
            }
        }

        if (ranges.end(ranges.length - 1) >= rangeToKeep.end) {
            const aheadRange = {
                start: rangeToKeep.end,
                end: ranges.end(ranges.length - 1) + BUFFER_RANGE_CALCULATION_THRESHOLD
            };

            log('ahead to clear for', type, '-', aheadRange.start, ' - ', aheadRange.end);
            if (aheadRange.start < aheadRange.end) {
                clearRanges.push(aheadRange);
            }
        }

>>>>>>> 30a74e4d
        return clearRanges;
    }

    function getClearRange(threshold) {
        if (!buffer) return null;
        if (!buffer.buffered || buffer.buffered.length === 0) return null;

        // we need to remove data that is more than one fragment before the video currentTime
        const currentTime = playbackController.getTime();
        const req = streamProcessor.getFragmentModel().getRequests({state: FragmentModel.FRAGMENT_MODEL_EXECUTED, time: currentTime, threshold: threshold})[0];
        const range = sourceBufferController.getBufferRange(buffer, currentTime);

        const removeStart = buffer.buffered.start(0);
        let removeEnd = (req && !isNaN(req.startTime)) ? req.startTime : Math.floor(currentTime);
        if ((range === null) && (buffer.buffered.length > 0)) {
            removeEnd = buffer.buffered.end(buffer.buffered.length - 1);
        }

        if ((removeStart <= currentTime) && (removeEnd >= currentTime)) {
            // Don't allow remove a buffer that encloses currentTime position
            removeEnd = Math.floor(currentTime);
        }

        return {
            start: removeStart,
            end: removeEnd
        };
    }

    function clearBuffer(range) {
        if (!range || !buffer) return;
        clearBuffers([range]);
    }

    function clearBuffers(ranges) {
        if (!ranges || !buffer || ranges.length === 0) return;

        pendingPruningRanges.push.apply(pendingPruningRanges, ranges);
        if (isPruningInProgress) {
            return;
        }

        clearNextRange();
    }

    function clearNextRange() {
        if (pendingPruningRanges.length === 0) return;

        const range = pendingPruningRanges.shift();
        log('Removing', type, 'buffer from:', range.start, 'to', range.end);
        isPruningInProgress = true;
        sourceBufferController.remove(buffer, range.start, range.end, mediaSource);
    }

    function onRemoved(e) {
        if (buffer !== e.buffer) return;

        log('Removed', type, 'buffer from:', e.from, 'to', e.to);

        const ranges = sourceBufferController.getAllRanges(buffer);
        showBufferRanges(ranges);

        if (pendingPruningRanges.length === 0) {
            isPruningInProgress = false;
        }

<<<<<<< HEAD
        updateBufferLevel();

        if (isPruningInProgress) {
            clearNextRange();
=======
        if (isPruningInProgress) {
            clearNextRange();
        } else {
            updateBufferLevel();
>>>>>>> 30a74e4d
        }

        eventBus.trigger(Events.BUFFER_CLEARED, {sender: instance, from: e.from, to: e.to, hasEnoughSpaceToAppend: hasEnoughSpaceToAppend()});
        //TODO - REMEMBER removed a timerout hack calling clearBuffer after manifestInfo.minBufferTime * 1000 if !hasEnoughSpaceToAppend() Aug 04 2016
    }

    function updateBufferTimestampOffset(MSETimeOffset) {
        // Each track can have its own @presentationTimeOffset, so we should set the offset
        // if it has changed after switching the quality or updating an mpd
        if (buffer && buffer.timestampOffset !== MSETimeOffset && !isNaN(MSETimeOffset)) {
            buffer.timestampOffset = MSETimeOffset;
        }
    }

    function onDataUpdateCompleted(e) {
        if (e.sender.getStreamProcessor() !== streamProcessor || e.error) return;
        updateBufferTimestampOffset(e.currentRepresentation.MSETimeOffset);
    }

    function onStreamCompleted(e) {
        if (e.fragmentModel !== streamProcessor.getFragmentModel()) return;
        lastIndex = e.request.index;
        checkIfBufferingCompleted();
    }

    function onCurrentTrackChanged(e) {
        if (!buffer || (e.newMediaInfo.type !== type) || (e.newMediaInfo.streamInfo.id !== streamProcessor.getStreamInfo().id)) return;
        if (mediaController.getSwitchMode(type) === MediaController.TRACK_SWITCH_MODE_ALWAYS_REPLACE) {
            clearBuffer(getClearRange(0));
        }
    }

    function onWallclockTimeUpdated() {
        wallclockTicked++;
        const secondsElapsed = (wallclockTicked * (mediaPlayerModel.getWallclockTimeUpdateInterval() / 1000));
        if ((secondsElapsed >= mediaPlayerModel.getBufferPruningInterval()) && !isAppendingInProgress) {
            wallclockTicked = 0;
            pruneBuffer();
        }
    }

    function onPlaybackRateChanged() {
        checkIfSufficientBuffer();
    }

    function getType() {
        return type;
    }

    function getStreamProcessor() {
        return streamProcessor;
    }

    function setSeekStartTime(value) {
        seekStartTime = value;
    }

    function getBuffer() {
        return buffer;
    }

    function setBuffer(value) {
        buffer = value;
    }

    function getBufferLevel() {
        return bufferLevel;
    }

    function setMediaSource(value) {
        mediaSource = value;
    }

    function getMediaSource() {
        return mediaSource;
    }

    function getIsBufferingCompleted() {
        return isBufferingCompleted;
    }

    function resetInitialSettings() {
        criticalBufferLevel = Number.POSITIVE_INFINITY;
        bufferState = BUFFER_EMPTY;
        requiredQuality = AbrController.QUALITY_DEFAULT;
        lastIndex = Number.POSITIVE_INFINITY;
        maxAppendedIndex = 0;
        appendedBytesInfo = null;
        appendingMediaChunk = false;
        isBufferingCompleted = false;
        isAppendingInProgress = false;
        isPruningInProgress = false;
        seekClearedBufferingCompleted = false;
        bufferLevel = 0;
        wallclockTicked = 0;
        pendingPruningRanges = [];
    }

    function reset(errored) {
        eventBus.off(Events.DATA_UPDATE_COMPLETED, onDataUpdateCompleted, this);
        eventBus.off(Events.QUALITY_CHANGE_REQUESTED, onQualityChanged, this);
        eventBus.off(Events.INIT_FRAGMENT_LOADED, onInitFragmentLoaded, this);
        eventBus.off(Events.MEDIA_FRAGMENT_LOADED, onMediaFragmentLoaded, this);
        eventBus.off(Events.STREAM_COMPLETED, onStreamCompleted, this);
        eventBus.off(Events.CURRENT_TRACK_CHANGED, onCurrentTrackChanged, this);
        eventBus.off(Events.PLAYBACK_PROGRESS, onPlaybackProgression, this);
        eventBus.off(Events.PLAYBACK_TIME_UPDATED, onPlaybackProgression, this);
        eventBus.off(Events.PLAYBACK_RATE_CHANGED, onPlaybackRateChanged, this);
        eventBus.off(Events.PLAYBACK_SEEKING, onPlaybackSeeking, this);
        eventBus.off(Events.WALLCLOCK_TIME_UPDATED, onWallclockTimeUpdated, this);
        eventBus.off(Events.SOURCEBUFFER_APPEND_COMPLETED, onAppended, this);
        eventBus.off(Events.SOURCEBUFFER_REMOVE_COMPLETED, onRemoved, this);

        resetInitialSettings();

        if (!errored) {
            sourceBufferController.abort(mediaSource, buffer);
            sourceBufferController.removeSourceBuffer(mediaSource, buffer);
        }

        buffer = null;
    }

    instance = {
        getBufferControllerType: getBufferControllerType,
        initialize: initialize,
        createBuffer: createBuffer,
        getType: getType,
        getStreamProcessor: getStreamProcessor,
        setSeekStartTime: setSeekStartTime,
        getBuffer: getBuffer,
        setBuffer: setBuffer,
        getBufferLevel: getBufferLevel,
        setMediaSource: setMediaSource,
        getMediaSource: getMediaSource,
        getIsBufferingCompleted: getIsBufferingCompleted,
        switchInitData: switchInitData,
        reset: reset
    };

    setup();
    return instance;
}

BufferController.__dashjs_factory_name = BUFFER_CONTROLLER_TYPE;
const factory = FactoryMaker.getClassFactory(BufferController);
factory.BUFFER_LOADED = BUFFER_LOADED;
factory.BUFFER_EMPTY = BUFFER_EMPTY;
FactoryMaker.updateClassFactory(BufferController.__dashjs_factory_name, factory);
export default factory;<|MERGE_RESOLUTION|>--- conflicted
+++ resolved
@@ -214,10 +214,6 @@
                         // recalculate buffer lengths to keep (bufferToKeep, bufferAheadToKeep, bufferTimeAtTopQuality) according to criticalBufferLevel
                         const bufferToKeep = Math.max(0.2 * criticalBufferLevel, 1);
                         const bufferAhead = criticalBufferLevel - bufferToKeep;
-<<<<<<< HEAD
-
-=======
->>>>>>> 30a74e4d
                         mediaPlayerModel.setBufferToKeep(parseFloat(bufferToKeep).toFixed(5));
                         mediaPlayerModel.setBufferAheadToKeep(parseFloat(bufferAhead).toFixed(5));
                     }
@@ -327,11 +323,7 @@
                 time: currentTimeRequest.starTime + currentTimeRequest.duration
             })[0];
 
-<<<<<<< HEAD
             if (req && req.startTime != currentTimeRequest.startTime) {
-=======
-            if (req) {
->>>>>>> 30a74e4d
                 const extendedKeepEnd = req.startTime + req.duration + STALL_THRESHOLD;
                 if ( (extendedKeepEnd - behindRange.end) < criticalBufferLevel) {
                     aheadRange.start = extendedKeepEnd;
@@ -407,16 +399,7 @@
         if (bufferLevel < STALL_THRESHOLD && !isBufferingCompleted) {
             notifyBufferStateChanged(BUFFER_EMPTY);
         } else {
-<<<<<<< HEAD
-            if (isBufferingCompleted) {
-                notifyBufferStateChanged(BUFFER_LOADED);
-                return;
-            }
-
-            if (bufferLevel >= mediaPlayerModel.getStableBufferTime()) {
-=======
             if (isBufferingCompleted || bufferLevel >= mediaPlayerModel.getStableBufferTime()) {
->>>>>>> 30a74e4d
                 notifyBufferStateChanged(BUFFER_LOADED);
             }
         }
@@ -476,7 +459,6 @@
 
         if (!buffer || !buffer.buffered || buffer.buffered.length === 0) {
             return clearRanges;
-<<<<<<< HEAD
         }
 
         const currentTime = playbackController.getTime();
@@ -525,56 +507,6 @@
             }
         }
 
-=======
-        }
-
-        const currentTime = playbackController.getTime();
-        const ranges = buffer.buffered;
-        const rangeToKeep = {
-            start: Math.max(0, currentTime - mediaPlayerModel.getBufferToKeep()),
-            end: currentTime + mediaPlayerModel.getBufferAheadToKeep()
-        };
-
-        const currentTimeRequest = streamProcessor.getFragmentModel().getRequests({
-            state: FragmentModel.FRAGMENT_MODEL_EXECUTED,
-            time: currentTime,
-            threshold: BUFFER_RANGE_CALCULATION_THRESHOLD
-        })[0];
-
-        // Ensure we keep full range of current fragment
-        if (currentTimeRequest) {
-            rangeToKeep.start = Math.min(currentTimeRequest.startTime, rangeToKeep.start);
-            rangeToKeep.end = Math.max(currentTimeRequest.startTime + currentTimeRequest.duration, rangeToKeep.end);
-        }
-        log('getClearRanges for', type, '- Remove buffer out of ', rangeToKeep.start, ' - ', rangeToKeep.end);
-
-        if (ranges.start(0) <= rangeToKeep.start) {
-            const behindRange = {
-                start: 0,
-                end: rangeToKeep.start
-            };
-            for (let i = 0; i < ranges.length && ranges.end(i) <= rangeToKeep.start; i++) {
-                behindRange.end = ranges.end(i);
-            }
-            if (behindRange.start < behindRange.end) {
-                log('behindRange to clear for', type, '-', behindRange.start, ' - ', behindRange.end);
-                clearRanges.push(behindRange);
-            }
-        }
-
-        if (ranges.end(ranges.length - 1) >= rangeToKeep.end) {
-            const aheadRange = {
-                start: rangeToKeep.end,
-                end: ranges.end(ranges.length - 1) + BUFFER_RANGE_CALCULATION_THRESHOLD
-            };
-
-            log('ahead to clear for', type, '-', aheadRange.start, ' - ', aheadRange.end);
-            if (aheadRange.start < aheadRange.end) {
-                clearRanges.push(aheadRange);
-            }
-        }
-
->>>>>>> 30a74e4d
         return clearRanges;
     }
 
@@ -641,17 +573,10 @@
             isPruningInProgress = false;
         }
 
-<<<<<<< HEAD
-        updateBufferLevel();
-
-        if (isPruningInProgress) {
-            clearNextRange();
-=======
         if (isPruningInProgress) {
             clearNextRange();
         } else {
             updateBufferLevel();
->>>>>>> 30a74e4d
         }
 
         eventBus.trigger(Events.BUFFER_CLEARED, {sender: instance, from: e.from, to: e.to, hasEnoughSpaceToAppend: hasEnoughSpaceToAppend()});
